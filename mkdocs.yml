--- conflicted
+++ resolved
@@ -10,11 +10,7 @@
   - Getting Started: 
       - Overview: index.md
       - Installation: getting-started/installation.md
-<<<<<<< HEAD
       - Signature Verification: getting-started/signature-verification.md
-      - Scanning coverage: getting-started/coverage.md
-=======
->>>>>>> 19539722
       - FAQ: getting-started/faq.md
   - Tutorials:
       - Overview: tutorials/overview.md   
