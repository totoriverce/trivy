--- conflicted
+++ resolved
@@ -13,110 +13,6 @@
       - Installation: getting-started/installation.md
       - Quick Start: getting-started/quickstart.md
       - Further Reading: getting-started/further.md
-<<<<<<< HEAD
-  - Docs:
-      - Overview: docs/index.md
-      - Vulnerability:
-          - Scanning:
-              - Overview: docs/vulnerability/scanning/index.md
-              - Container Image: docs/vulnerability/scanning/image.md
-              - Filesystem: docs/vulnerability/scanning/filesystem.md
-              - Rootfs: docs/vulnerability/scanning/rootfs.md
-              - Git Repository: docs/vulnerability/scanning/git-repository.md
-          - Detection:
-              - OS Packages: docs/vulnerability/detection/os.md
-              - Language-specific Packages: docs/vulnerability/detection/language.md
-              - Data Sources: docs/vulnerability/detection/data-source.md
-              - Supported: docs/vulnerability/detection/supported.md
-          - Examples:
-              - Vulnerability Filtering: docs/vulnerability/examples/filter.md
-              - Report Formats: docs/vulnerability/examples/report.md
-              - Vulnerability DB: docs/vulnerability/examples/db.md
-              - Cache: docs/vulnerability/examples/cache.md
-              - Others: docs/vulnerability/examples/others.md
-          - Distributions: docs/vulnerability/distributions.md
-          - Languages:
-              - Go: docs/vulnerability/languages/golang.md
-      - Misconfiguration:
-          - Scanning:
-              - Overview: docs/misconfiguration/index.md
-              - Infrastructure as Code: docs/misconfiguration/iac.md
-              - Filesystem: docs/misconfiguration/filesystem.md
-          - Policy:
-              - Built-in Policies: docs/misconfiguration/policy/builtin.md
-              - Exceptions: docs/misconfiguration/policy/exceptions.md
-          - Custom Policies:
-              - Overview: docs/misconfiguration/custom/index.md
-              - Data: docs/misconfiguration/custom/data.md
-              - Combine: docs/misconfiguration/custom/combine.md
-              - Testing: docs/misconfiguration/custom/testing.md
-              - Debugging Policies: docs/misconfiguration/custom/debug.md
-              - Examples: docs/misconfiguration/custom/examples.md
-          - Options:
-              - Policy: docs/misconfiguration/options/policy.md
-              - Filtering: docs/misconfiguration/options/filter.md
-              - Report Formats: docs/misconfiguration/options/report.md
-              - Others: docs/misconfiguration/options/others.md
-          - Comparison:
-              - vs Conftest: docs/misconfiguration/comparison/conftest.md
-              - vs tfsec: docs/misconfiguration/comparison/tfsec.md
-              - vs cfsec: docs/misconfiguration/comparison/cfsec.md
-      - SBOM:
-          - Overview: docs/sbom/index.md
-          - CycloneDX: docs/sbom/cyclonedx.md
-          - SPDX: docs/sbom/spdx.md
-      - Integrations:
-          - Overview: docs/integrations/index.md
-          - GitHub Actions: docs/integrations/github-actions.md
-          - CircleCI: docs/integrations/circleci.md
-          - Travis CI: docs/integrations/travis-ci.md
-          - GitLab CI: docs/integrations/gitlab-ci.md
-          - Bitbucket Pipelines: docs/integrations/bitbucket.md
-          - AWS CodePipeline: docs/integrations/aws-codepipeline.md
-          - AWS Security Hub: docs/integrations/aws-security-hub.md
-      - Advanced:
-          - Plugins: docs/advanced/plugins.md
-          - Air-Gapped Environment: docs/advanced/air-gap.md
-          - Container Image:
-              - Embed in Dockerfile: docs/advanced/container/embed-in-dockerfile.md
-              - Unpacked container image filesystem: docs/advanced/container/unpacked-filesystem.md
-              - OCI Image: docs/advanced/container/oci.md
-              - Podman: docs/advanced/container/podman.md
-              - Private Docker Registries:
-                  - Overview: docs/advanced/private-registries/index.md
-                  - Docker Hub: docs/advanced/private-registries/docker-hub.md
-                  - AWS ECR (Elastic Container Registry): docs/advanced/private-registries/ecr.md
-                  - GCR (Google Container Registry): docs/advanced/private-registries/gcr.md
-                  - ACR (Azure Container Registry): docs/advanced/private-registries/acr.md
-                  - Self-Hosted: docs/advanced/private-registries/self.md
-      - References:
-          - CLI:
-              - Overview: docs/references/cli/index.md
-              - Image: docs/references/cli/image.md
-              - Config: docs/references/cli/config.md
-              - Filesystem: docs/references/cli/fs.md
-              - Rootfs: docs/references/cli/rootfs.md
-              - Repository: docs/references/cli/repo.md
-              - Client: docs/references/cli/client.md
-              - Server: docs/references/cli/server.md
-              - Plugins: docs/references/cli/plugins.md
-              - SBOM: docs/references/cli/sbom.md
-          - Modes:
-              - Standalone: docs/references/modes/standalone.md
-              - Client/Server: docs/references/modes/client-server.md
-          - Troubleshooting: docs/references/troubleshooting.md
-  - Community:
-      - Tools: community/tools.md
-      - References: community/references.md
-      - CKS Reference: community/cks.md
-      - Credits: community/credit.md
-      - How to contribute:
-          - Issues: community/contribute/issue.md
-          - Pull Requests: community/contribute/pr.md
-      - Maintainer:
-          - Help Wanted: community/maintainer/help-wanted.md
-          - Triage: community/maintainer/triage.md
-=======
     - Docs:
         - Overview: docs/index.md
         - Vulnerability:
@@ -222,7 +118,6 @@
         - Maintainer:
               - Help Wanted: community/maintainer/help-wanted.md
               - Triage: community/maintainer/triage.md
->>>>>>> 55f29b8f
 theme:
   name: material
   language: "en"
