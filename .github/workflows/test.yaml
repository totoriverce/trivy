name: Test
on:
  push:
    paths-ignore:
      - '**.md'
      - 'docs/**'
      - 'mkdocs.yml'
      - 'LICENSE'
  pull_request:
      paths-ignore:
      - '**.md'
      - 'docs/**'
      - 'mkdocs.yml'
      - 'LICENSE'
  merge_group:
jobs:
  test:
    name: Test
    runs-on: ${{ matrix.operating-system }}
    strategy:
      matrix:
        operating-system: [ubuntu-latest, windows-latest, macos-latest]
    steps:
      - uses: actions/checkout@v3

      - name: Set up Go
        uses: actions/setup-go@v4
        with:
          go-version: oldstable

      - name: go mod tidy
        run: |
          go mod tidy
          if [ -n "$(git status --porcelain)" ]; then
            echo "Run 'go mod tidy' and push it"
            exit 1
          fi
        if: matrix.operating-system == 'ubuntu-latest'

      - name: Lint
        uses: golangci/golangci-lint-action@v3.6.0
        with:
          version: v1.52
          args: --deadline=30m
          skip-cache: true # https://github.com/golangci/golangci-lint-action/issues/244#issuecomment-1052197778
        if: matrix.operating-system == 'ubuntu-latest'

      - name: Install tools
        uses: aquaproj/aqua-installer@v2.1.1
        with:
          aqua_version: v1.25.0
          aqua_opts: ""

      - name: Check if CLI references are up-to-date
        run: |
          mage docs:generate
          if [ -n "$(git status --porcelain)" ]; then
            echo "Run 'mage docs:generate' and push it"
            exit 1
          fi
        if: matrix.operating-system == 'ubuntu-latest'

      - name: Run unit tests
        run: mage test:unit

  integration:
    name: Integration Test
    runs-on: ubuntu-latest
    steps:
      - name: Check out code into the Go module directory
        uses: actions/checkout@v3

      - name: Set up Go
        uses: actions/setup-go@v4
        with:
          go-version-file: go.mod

      - name: Install tools
        uses: aquaproj/aqua-installer@v2.1.1
        with:
          aqua_version: v1.25.0

      - name: Run integration tests
        run: mage test:integration

  k8s-integration:
    name: K8s Integration Test
    runs-on: ubuntu-latest
    steps:
      - name: Check out code into the Go module directory
        uses: actions/checkout@v3

      - name: Set up Go
        uses: actions/setup-go@v4
        with:
          go-version-file: go.mod

      - name: Install tools
        uses: aquaproj/aqua-installer@v2.1.1
        with:
          aqua_version: v1.25.0

      - name: Run k8s integration tests
        run: mage test:k8s

  module-test:
    name: Module Integration Test
    runs-on: ubuntu-latest
    steps:
      - name: Checkout
        uses: actions/checkout@v3

      - name: Set up Go
        uses: actions/setup-go@v4
        with:
          go-version-file: go.mod

      - name: Install tools
        uses: aquaproj/aqua-installer@v2.1.1
        with:
          aqua_version: v1.25.0

      - name: Run module integration tests
        shell: bash
        run: |
          mage test:module

  vm-test:
    name: VM Integration Test
    runs-on: ubuntu-latest
    steps:
      - name: Checkout
        uses: actions/checkout@v3

      - name: Set up Go
        uses: actions/setup-go@v4
        with:
          go-version-file: go.mod
      - name: Install tools
        uses: aquaproj/aqua-installer@v2.1.1
        with:
          aqua_version: v1.25.0
      - name: Run vm integration tests
        run: |
          mage test:vm

  build-test:
    name: Build Test
    runs-on: ${{ matrix.operating-system }}
    strategy:
      matrix:
        operating-system: [ubuntu-latest, windows-latest, macos-latest]
    env:
      DOCKER_CLI_EXPERIMENTAL: "enabled"
    steps:
    - name: Checkout
      uses: actions/checkout@v3

    - name: Set up Go
      uses: actions/setup-go@v4
      with:
        go-version-file: go.mod

    - name: Determine GoReleaser ID
      id: goreleaser_id
      shell: bash
      run: |
        if [ "${{ matrix.operating-system }}" == "windows-latest" ]; then
          echo "id=--id build-windows" >> $GITHUB_OUTPUT
        elif [ "${{ matrix.operating-system }}" == "macos-latest" ]; then
          echo "id=--id build-macos --id build-bsd" >> $GITHUB_OUTPUT
        else
          echo "id=--id build-linux" >> $GITHUB_OUTPUT
        fi

    - name: Run GoReleaser
      uses: goreleaser/goreleaser-action@v4
      with:
        version: v1.16.2
<<<<<<< HEAD
        args: release --skip-sign --snapshot --clean --skip-publish --timeout 90m
      env:
        GH_USER: ${{ vars.GHCR_USER }}
        AWS_USER: ${{ vars.AWS_ALIAS }}
        DOCKER_USER: ${{ secrets.DOCKERHUB_USER }}
        GPG_FILE: "nogpg.key"
=======
        args: build --snapshot --clean --timeout 90m ${{ steps.goreleaser_id.outputs.id }}
>>>>>>> 2cbf402b
<|MERGE_RESOLUTION|>--- conflicted
+++ resolved
@@ -177,13 +177,9 @@
       uses: goreleaser/goreleaser-action@v4
       with:
         version: v1.16.2
-<<<<<<< HEAD
-        args: release --skip-sign --snapshot --clean --skip-publish --timeout 90m
+        args: build --snapshot --clean --timeout 90m ${{ steps.goreleaser_id.outputs.id }}
       env:
         GH_USER: ${{ vars.GHCR_USER }}
         AWS_USER: ${{ vars.AWS_ALIAS }}
         DOCKER_USER: ${{ secrets.DOCKERHUB_USER }}
-        GPG_FILE: "nogpg.key"
-=======
-        args: build --snapshot --clean --timeout 90m ${{ steps.goreleaser_id.outputs.id }}
->>>>>>> 2cbf402b
+        GPG_FILE: "nogpg.key"