# This workflow is used to bypass the required status checks.
# cf. https://docs.github.com/en/repositories/configuring-branches-and-merges-in-your-repository/managing-protected-branches/troubleshooting-required-status-checks
name: Test ByPassing
on:
  push:
    paths:
      - '**.md'
      - 'docs/**'
      - 'mkdocs.yml'
      - 'LICENSE'
  pull_request:
    paths:
      - '**.md'
      - 'docs/**'
      - 'mkdocs.yml'
      - 'LICENSE'
jobs:
  test:
    name: Test
    runs-on: ${{ matrix.operating-system }}
    strategy:
      matrix:
        operating-system: [ubuntu-latest, windows-latest, macos-latest]
    steps:
<<<<<<< HEAD
      - run: 'echo "No test required"'
=======
      - uses: actions/checkout@v4.1.0

      - name: Set up Go
        uses: actions/setup-go@v4
        with:
          go-version: oldstable

      - name: go mod tidy
        run: |
          go mod tidy
          if [ -n "$(git status --porcelain)" ]; then
            echo "Run 'go mod tidy' and push it"
            exit 1
          fi
        if: matrix.operating-system == 'ubuntu-latest'

      - name: Lint
        id: lint
        uses: golangci/golangci-lint-action@v3.7.0
        with:
          version: v1.54
          args: --deadline=30m --out-format=line-number
          skip-cache: true # https://github.com/golangci/golangci-lint-action/issues/244#issuecomment-1052197778
        if: matrix.operating-system == 'ubuntu-latest'

      - name: Check if linter failed
        run: |
          echo "Linter failed, running 'mage lint:fix' might help to correct some errors"
          exit 1
        if: ${{ failure() && steps.lint.conclusion == 'failure' }}

      - name: Install tools
        uses: aquaproj/aqua-installer@v2.1.2
        with:
          aqua_version: v1.25.0
          aqua_opts: ""

      - name: Check if CLI references are up-to-date
        run: |
          mage docs:generate
          if [ -n "$(git status --porcelain)" ]; then
            echo "Run 'mage docs:generate' and push it"
            exit 1
          fi
        if: matrix.operating-system == 'ubuntu-latest'

      - name: Run unit tests
        run: mage test:unit
>>>>>>> a346587b

  integration:
    name: Integration Test
    runs-on: ubuntu-latest
    steps:
<<<<<<< HEAD
      - run: 'echo "No test required"'
=======
      - name: Check out code into the Go module directory
        uses: actions/checkout@v4.1.0

      - name: Set up Go
        uses: actions/setup-go@v4
        with:
          go-version-file: go.mod

      - name: Install tools
        uses: aquaproj/aqua-installer@v2.1.2
        with:
          aqua_version: v1.25.0

      - name: Run integration tests
        run: mage test:integration

  k8s-integration:
    name: K8s Integration Test
    runs-on: ubuntu-latest
    steps:
      - name: Check out code into the Go module directory
        uses: actions/checkout@v4.1.0

      - name: Set up Go
        uses: actions/setup-go@v4
        with:
          go-version-file: go.mod

      - name: Install tools
        uses: aquaproj/aqua-installer@v2.1.2
        with:
          aqua_version: v1.25.0

      - name: Run k8s integration tests
        run: mage test:k8s

  module-test:
    name: Module Integration Test
    runs-on: ubuntu-latest
    steps:
      - name: Checkout
        uses: actions/checkout@v4.1.0

      - name: Set up Go
        uses: actions/setup-go@v4
        with:
          go-version-file: go.mod

      - name: Install tools
        uses: aquaproj/aqua-installer@v2.1.2
        with:
          aqua_version: v1.25.0

      - name: Run module integration tests
        shell: bash
        run: |
          mage test:module

  vm-test:
    name: VM Integration Test
    runs-on: ubuntu-latest
    steps:
      - name: Checkout
        uses: actions/checkout@v4.1.0

      - name: Set up Go
        uses: actions/setup-go@v4
        with:
          go-version-file: go.mod
      - name: Install tools
        uses: aquaproj/aqua-installer@v2.1.2
        with:
          aqua_version: v1.25.0
      - name: Run vm integration tests
        run: |
          mage test:vm

  build-test:
    name: Build Test
    runs-on: ${{ matrix.operating-system }}
    strategy:
      matrix:
        operating-system: [ubuntu-latest, windows-latest, macos-latest]
    env:
      DOCKER_CLI_EXPERIMENTAL: "enabled"
    steps:
    - name: Maximize build space
      uses: easimon/maximize-build-space@v8
      with:
        root-reserve-mb: 35840 # The Go cache (`~/.cache/go-build` and `~/go/pkg`) requires a lot of storage space.
        remove-android: 'true'
        remove-docker-images: 'true'
        remove-dotnet: 'true'
        remove-haskell: 'true'
      if: matrix.operating-system == 'ubuntu-latest'

    - name: Checkout
      uses: actions/checkout@v4.1.0

    - name: Set up Go
      uses: actions/setup-go@v4
      with:
        go-version-file: go.mod

    - name: Determine GoReleaser ID
      id: goreleaser_id
      shell: bash
      run: |
        if [ "${{ matrix.operating-system }}" == "windows-latest" ]; then
          echo "id=--id build-windows" >> $GITHUB_OUTPUT
        elif [ "${{ matrix.operating-system }}" == "macos-latest" ]; then
          echo "id=--id build-macos --id build-bsd" >> $GITHUB_OUTPUT
        else
          echo "id=--id build-linux" >> $GITHUB_OUTPUT
        fi

    - name: Run GoReleaser
      uses: goreleaser/goreleaser-action@v4
      with:
        version: v1.20.0
        args: build --snapshot --clean --timeout 90m ${{ steps.goreleaser_id.outputs.id }}
>>>>>>> a346587b
<|MERGE_RESOLUTION|>--- conflicted
+++ resolved
@@ -20,11 +20,9 @@
     runs-on: ${{ matrix.operating-system }}
     strategy:
       matrix:
-        operating-system: [ubuntu-latest, windows-latest, macos-latest]
-    steps:
-<<<<<<< HEAD
-      - run: 'echo "No test required"'
-=======
+        operating-system: [ubuntu-latest]
+    steps:
+      - run: 'echo "No test required
       - uses: actions/checkout@v4.1.0
 
       - name: Set up Go
@@ -41,47 +39,46 @@
           fi
         if: matrix.operating-system == 'ubuntu-latest'
 
-      - name: Lint
-        id: lint
-        uses: golangci/golangci-lint-action@v3.7.0
-        with:
-          version: v1.54
-          args: --deadline=30m --out-format=line-number
-          skip-cache: true # https://github.com/golangci/golangci-lint-action/issues/244#issuecomment-1052197778
-        if: matrix.operating-system == 'ubuntu-latest'
-
-      - name: Check if linter failed
-        run: |
-          echo "Linter failed, running 'mage lint:fix' might help to correct some errors"
-          exit 1
-        if: ${{ failure() && steps.lint.conclusion == 'failure' }}
-
-      - name: Install tools
-        uses: aquaproj/aqua-installer@v2.1.2
-        with:
-          aqua_version: v1.25.0
-          aqua_opts: ""
-
-      - name: Check if CLI references are up-to-date
-        run: |
-          mage docs:generate
-          if [ -n "$(git status --porcelain)" ]; then
-            echo "Run 'mage docs:generate' and push it"
-            exit 1
-          fi
-        if: matrix.operating-system == 'ubuntu-latest'
-
-      - name: Run unit tests
-        run: mage test:unit
->>>>>>> a346587b
+     # - name: Lint
+     #   id: lint
+     #   uses: golangci/golangci-lint-action@v3.7.0
+     #   with:
+     #     version: v1.54
+     #     args: --deadline=30m --out-format=line-number
+     #     skip-cache: true # https://github.com/golangci/golangci-lint-action/issues/244#issuecomment-1052197778
+     #   if: matrix.operating-system == 'ubuntu-latest'
+
+#      - name: Check if linter failed
+#        run: |
+#          echo "Linter failed, running 'mage lint:fix' might help to correct some errors"
+#          exit 1
+#        if: ${{ failure() && steps.lint.conclusion == 'failure' }}
+
+ #     - name: Install tools
+ #       uses: aquaproj/aqua-installer@v2.1.2
+ #       with:
+ #         aqua_version: v1.25.0
+ #         aqua_opts: ""
+
+  #    - name: Check if CLI references are up-to-date
+  #      run: |
+  #        mage docs:generate
+  #        if [ -n "$(git status --porcelain)" ]; then
+  #          echo "Run 'mage docs:generate' and push it"
+  #          exit 1
+  #        fi
+  #      if: matrix.operating-system == 'ubuntu-latest'
+
+   #   - name: Run unit tests
+   #     run: mage test:unit
 
   integration:
     name: Integration Test
     runs-on: ubuntu-latest
     steps:
-<<<<<<< HEAD
+
       - run: 'echo "No test required"'
-=======
+
       - name: Check out code into the Go module directory
         uses: actions/checkout@v4.1.0
 
@@ -159,48 +156,47 @@
         run: |
           mage test:vm
 
-  build-test:
-    name: Build Test
-    runs-on: ${{ matrix.operating-system }}
-    strategy:
-      matrix:
-        operating-system: [ubuntu-latest, windows-latest, macos-latest]
-    env:
-      DOCKER_CLI_EXPERIMENTAL: "enabled"
-    steps:
-    - name: Maximize build space
-      uses: easimon/maximize-build-space@v8
-      with:
-        root-reserve-mb: 35840 # The Go cache (`~/.cache/go-build` and `~/go/pkg`) requires a lot of storage space.
-        remove-android: 'true'
-        remove-docker-images: 'true'
-        remove-dotnet: 'true'
-        remove-haskell: 'true'
-      if: matrix.operating-system == 'ubuntu-latest'
-
-    - name: Checkout
-      uses: actions/checkout@v4.1.0
-
-    - name: Set up Go
-      uses: actions/setup-go@v4
-      with:
-        go-version-file: go.mod
-
-    - name: Determine GoReleaser ID
-      id: goreleaser_id
-      shell: bash
-      run: |
-        if [ "${{ matrix.operating-system }}" == "windows-latest" ]; then
-          echo "id=--id build-windows" >> $GITHUB_OUTPUT
-        elif [ "${{ matrix.operating-system }}" == "macos-latest" ]; then
-          echo "id=--id build-macos --id build-bsd" >> $GITHUB_OUTPUT
-        else
-          echo "id=--id build-linux" >> $GITHUB_OUTPUT
-        fi
-
-    - name: Run GoReleaser
-      uses: goreleaser/goreleaser-action@v4
-      with:
-        version: v1.20.0
-        args: build --snapshot --clean --timeout 90m ${{ steps.goreleaser_id.outputs.id }}
->>>>>>> a346587b
+#  build-test:
+#    name: Build Test
+#    runs-on: ${{ matrix.operating-system }}
+#    strategy:
+#      matrix:
+#        operating-system: [ubuntu-latest, windows-latest, macos-latest]
+#    env:
+#      DOCKER_CLI_EXPERIMENTAL: "enabled"
+#    steps:
+#    - name: Maximize build space
+#      uses: easimon/maximize-build-space@v8
+#      with:
+#        root-reserve-mb: 35840 # The Go cache (`~/.cache/go-build` and `~/go/pkg`) requires a lot of storage space.
+#        remove-android: 'true'
+#        remove-docker-images: 'true'
+#        remove-dotnet: 'true'
+#        remove-haskell: 'true'
+#      if: matrix.operating-system == 'ubuntu-latest'#
+
+#    - name: Checkout
+#      uses: actions/checkout@v4.1.0
+
+#    - name: Set up Go
+#      uses: actions/setup-go@v4
+#      with:
+#        go-version-file: go.mod
+
+#    - name: Determine GoReleaser ID
+#      id: goreleaser_id
+#      shell: bash
+#      run: |
+#        if [ "${{ matrix.operating-system }}" == "windows-latest" ]; then
+#          echo "id=--id build-windows" >> $GITHUB_OUTPUT
+#        elif [ "${{ matrix.operating-system }}" == "macos-latest" ]; then
+#          echo "id=--id build-macos --id build-bsd" >> $GITHUB_OUTPUT
+#        else
+#          echo "id=--id build-linux" >> $GITHUB_OUTPUT
+#        fi
+
+#    - name: Run GoReleaser
+#      uses: goreleaser/goreleaser-action@v4
+#      with:
+#        version: v1.20.0
+#        args: build --snapshot --clean --timeout 90m ${{ steps.goreleaser_id.outputs.id }}
