module github.com/aquasecurity/trivy

go 1.21
<<<<<<< HEAD

toolchain go1.21.1
=======
>>>>>>> 075d8f62

require (
	github.com/Azure/azure-sdk-for-go v68.0.0+incompatible
	github.com/Azure/azure-sdk-for-go/sdk/azcore v1.7.1
	github.com/Azure/azure-sdk-for-go/sdk/azidentity v1.3.1
	github.com/BurntSushi/toml v1.3.2
	github.com/CycloneDX/cyclonedx-go v0.7.2
	github.com/GoogleCloudPlatform/docker-credential-gcr v2.0.5+incompatible
	github.com/Masterminds/sprig/v3 v3.2.3
	github.com/NYTimes/gziphandler v1.1.1
	github.com/alicebob/miniredis/v2 v2.30.4
	github.com/aquasecurity/bolt-fixtures v0.0.0-20200903104109-d34e7f983986
	github.com/aquasecurity/defsec v0.93.2-0.20231120220217-6818261529c8
	github.com/aquasecurity/go-dep-parser v0.0.0-20231120074854-8322cc2242bf
	github.com/aquasecurity/go-gem-version v0.0.0-20201115065557-8eed6fe000ce
	github.com/aquasecurity/go-npm-version v0.0.0-20201110091526-0b796d180798
	github.com/aquasecurity/go-pep440-version v0.0.0-20210121094942-22b2f8951d46
	github.com/aquasecurity/go-version v0.0.0-20210121072130-637058cfe492
	github.com/aquasecurity/loading v0.0.5
	github.com/aquasecurity/table v1.8.0
	github.com/aquasecurity/testdocker v0.0.0-20230111101738-e741bda259da
	github.com/aquasecurity/tml v0.6.1
	github.com/aquasecurity/trivy-aws v0.5.0
	github.com/aquasecurity/trivy-db v0.0.0-20231005141211-4fc651f7ac8d
	github.com/aquasecurity/trivy-iac v0.7.0
	github.com/aquasecurity/trivy-java-db v0.0.0-20230209231723-7cddb1406728
	github.com/aquasecurity/trivy-kubernetes v0.5.9-0.20231115100645-921512b4d163
	github.com/aquasecurity/trivy-policies v0.6.1-0.20231120231532-f6f2330bf842
	github.com/aws/aws-sdk-go-v2 v1.22.1
	github.com/aws/aws-sdk-go-v2/config v1.18.45
	github.com/aws/aws-sdk-go-v2/credentials v1.13.43
	github.com/aws/aws-sdk-go-v2/feature/s3/manager v1.11.90
	github.com/aws/aws-sdk-go-v2/service/ec2 v1.116.0
	github.com/aws/aws-sdk-go-v2/service/ecr v1.21.0
	github.com/aws/aws-sdk-go-v2/service/s3 v1.40.2
	github.com/aws/aws-sdk-go-v2/service/sts v1.25.0
	github.com/bmatcuk/doublestar/v4 v4.6.0
	github.com/cenkalti/backoff v2.2.1+incompatible
	github.com/cheggaaa/pb/v3 v3.1.4
	github.com/containerd/containerd v1.7.7
	github.com/csaf-poc/csaf_distribution/v3 v3.0.0-rc.1
	github.com/docker/docker v24.0.7+incompatible
	github.com/docker/go-connections v0.4.0
	github.com/fatih/color v1.15.0
	github.com/go-git/go-git/v5 v5.8.1
	github.com/go-openapi/runtime v0.26.0
	github.com/go-openapi/strfmt v0.21.7
	github.com/go-redis/redis/v8 v8.11.5
	github.com/golang-jwt/jwt v3.2.2+incompatible
	github.com/golang/protobuf v1.5.3
	github.com/google/go-containerregistry v0.16.1
	github.com/google/licenseclassifier/v2 v2.0.0
	github.com/google/uuid v1.3.1
	github.com/google/wire v0.5.0
	github.com/hashicorp/go-getter v1.7.2
	github.com/hashicorp/go-multierror v1.1.1
	github.com/hashicorp/golang-lru/v2 v2.0.6
	github.com/in-toto/in-toto-golang v0.9.0
	github.com/knqyf263/go-apk-version v0.0.0-20200609155635-041fdbb8563f
	github.com/knqyf263/go-deb-version v0.0.0-20230223133812-3ed183d23422
	github.com/knqyf263/go-rpm-version v0.0.0-20220614171824-631e686d1075
	github.com/knqyf263/go-rpmdb v0.0.0-20231008124120-ac49267ab4e1
	github.com/knqyf263/nested v0.0.1
	github.com/kylelemons/godebug v1.1.0
	github.com/magefile/mage v1.15.0
	github.com/mailru/easyjson v0.7.7
	github.com/masahiro331/go-disk v0.0.0-20220919035250-c8da316f91ac
	github.com/masahiro331/go-ebs-file v0.0.0-20230228042409-005c81d4ae43
	github.com/masahiro331/go-ext4-filesystem v0.0.0-20230612143131-27ccd485b7a1
	github.com/masahiro331/go-mvn-version v0.0.0-20210429150710-d3157d602a08
	github.com/masahiro331/go-vmdk-parser v0.0.0-20221225061455-612096e4bbbd
	github.com/masahiro331/go-xfs-filesystem v0.0.0-20230608043311-a335f4599b70
	github.com/mitchellh/hashstructure/v2 v2.0.2
	github.com/mitchellh/mapstructure v1.5.0
	github.com/moby/buildkit v0.11.6
	github.com/open-policy-agent/opa v0.57.0
	github.com/opencontainers/go-digest v1.0.0
	github.com/opencontainers/image-spec v1.1.0-rc5
	github.com/openvex/go-vex v0.2.5
	github.com/owenrumney/go-sarif/v2 v2.3.0
	github.com/package-url/packageurl-go v0.1.2
	github.com/quasilyte/go-ruleguard/dsl v0.3.22
	github.com/samber/lo v1.38.1
	github.com/saracen/walker v0.1.3
	github.com/secure-systems-lab/go-securesystemslib v0.7.0
	github.com/sigstore/rekor v1.2.2
	github.com/sirupsen/logrus v1.9.3
	github.com/sosedoff/gitkit v0.4.0
	github.com/spdx/tools-golang v0.5.4-0.20231108154018-0c0f394b5e1a // v0.5.3 with necessary changes. Can be upgraded to version 0.5.4 after release.
	github.com/spf13/cast v1.5.1
	github.com/spf13/cobra v1.7.0
	github.com/spf13/pflag v1.0.5
	github.com/spf13/viper v1.16.0
	github.com/stretchr/testify v1.8.4
	github.com/testcontainers/testcontainers-go v0.26.0
	github.com/testcontainers/testcontainers-go/modules/localstack v0.26.0
	github.com/tetratelabs/wazero v1.2.1
	github.com/twitchtv/twirp v8.1.2+incompatible
	github.com/xeipuuv/gojsonschema v1.2.0
	github.com/xlab/treeprint v1.2.0
	go.etcd.io/bbolt v1.3.8
	go.uber.org/zap v1.26.0
	golang.org/x/exp v0.0.0-20230522175609-2e198f4a06a1
	golang.org/x/mod v0.14.0
	golang.org/x/sync v0.3.0
	golang.org/x/term v0.14.0
	golang.org/x/text v0.14.0
	golang.org/x/xerrors v0.0.0-20220907171357-04be3eba64a2
	google.golang.org/protobuf v1.31.0
	gopkg.in/yaml.v3 v3.0.1
	k8s.io/api v0.28.3
	k8s.io/utils v0.0.0-20230406110748-d93618cff8a2
	modernc.org/sqlite v1.23.1
)

require (
	cloud.google.com/go v0.110.7 // indirect
	cloud.google.com/go/compute v1.23.0 // indirect
	cloud.google.com/go/compute/metadata v0.2.3 // indirect
	cloud.google.com/go/iam v1.1.1 // indirect
	cloud.google.com/go/storage v1.31.0 // indirect
	dario.cat/mergo v1.0.0 // indirect
	github.com/AdaLogics/go-fuzz-headers v0.0.0-20230811130428-ced1acdcaa24 // indirect
	github.com/AdamKorcz/go-118-fuzz-build v0.0.0-20230306123547-8075edf89bb0 // indirect
	github.com/Azure/azure-sdk-for-go/sdk/internal v1.3.0 // indirect
	github.com/Azure/go-ansiterm v0.0.0-20210617225240-d185dfc1b5a1 // indirect
	github.com/Azure/go-autorest v14.2.0+incompatible // indirect
	github.com/Azure/go-autorest/autorest v0.11.29 // indirect
	github.com/Azure/go-autorest/autorest/adal v0.9.22 // indirect
	github.com/Azure/go-autorest/autorest/date v0.3.0 // indirect
	github.com/Azure/go-autorest/logger v0.2.1 // indirect
	github.com/Azure/go-autorest/tracing v0.6.0 // indirect
	github.com/AzureAD/microsoft-authentication-library-for-go v1.1.1 // indirect
	github.com/Intevation/gval v1.3.0 // indirect
	github.com/Intevation/jsonpath v0.2.1 // indirect
	github.com/MakeNowJust/heredoc v1.0.0 // indirect
	github.com/Masterminds/goutils v1.1.1 // indirect
	github.com/Masterminds/semver v1.5.0 // indirect
	github.com/Masterminds/semver/v3 v3.2.1 // indirect
	github.com/Masterminds/squirrel v1.5.4 // indirect
	github.com/Microsoft/go-winio v0.6.1 // indirect
	github.com/Microsoft/hcsshim v0.11.1 // indirect
	github.com/OneOfOne/xxhash v1.2.8 // indirect
	github.com/ProtonMail/go-crypto v0.0.0-20230923063757-afb1ddc0824c // indirect
	github.com/VividCortex/ewma v1.2.0 // indirect
	github.com/acomagu/bufpipe v1.0.4 // indirect
	github.com/agext/levenshtein v1.2.3 // indirect
	github.com/agnivade/levenshtein v1.1.1 // indirect
	github.com/alecthomas/chroma v0.10.0 // indirect
	github.com/alicebob/gopher-json v0.0.0-20200520072559-a9ecdc9d1d3a // indirect
	github.com/anchore/go-struct-converter v0.0.0-20221118182256-c68fdcfa2092 // indirect
	github.com/apparentlymart/go-cidr v1.1.0 // indirect
	github.com/apparentlymart/go-textseg/v13 v13.0.0 // indirect
	github.com/apparentlymart/go-textseg/v15 v15.0.0 // indirect
	github.com/asaskevich/govalidator v0.0.0-20230301143203-a9d515a09cc2 // indirect
	github.com/aws/aws-sdk-go v1.46.1 // indirect
	github.com/aws/aws-sdk-go-v2/aws/protocol/eventstream v1.4.14 // indirect
	github.com/aws/aws-sdk-go-v2/feature/ec2/imds v1.13.13 // indirect
	github.com/aws/aws-sdk-go-v2/internal/configsources v1.2.1 // indirect
	github.com/aws/aws-sdk-go-v2/internal/endpoints/v2 v2.5.1 // indirect
	github.com/aws/aws-sdk-go-v2/internal/ini v1.3.45 // indirect
	github.com/aws/aws-sdk-go-v2/internal/v4a v1.1.6 // indirect
	github.com/aws/aws-sdk-go-v2/service/accessanalyzer v1.21.1 // indirect
	github.com/aws/aws-sdk-go-v2/service/apigateway v1.18.0 // indirect
	github.com/aws/aws-sdk-go-v2/service/apigatewayv2 v1.14.5 // indirect
	github.com/aws/aws-sdk-go-v2/service/athena v1.31.6 // indirect
	github.com/aws/aws-sdk-go-v2/service/cloudfront v1.28.5 // indirect
	github.com/aws/aws-sdk-go-v2/service/cloudtrail v1.29.1 // indirect
	github.com/aws/aws-sdk-go-v2/service/cloudwatch v1.27.7 // indirect
	github.com/aws/aws-sdk-go-v2/service/cloudwatchlogs v1.23.5 // indirect
	github.com/aws/aws-sdk-go-v2/service/codebuild v1.22.0 // indirect
	github.com/aws/aws-sdk-go-v2/service/docdb v1.23.5 // indirect
	github.com/aws/aws-sdk-go-v2/service/dynamodb v1.21.5 // indirect
	github.com/aws/aws-sdk-go-v2/service/ebs v1.18.1 // indirect
	github.com/aws/aws-sdk-go-v2/service/ecs v1.30.1 // indirect
	github.com/aws/aws-sdk-go-v2/service/efs v1.21.6 // indirect
	github.com/aws/aws-sdk-go-v2/service/eks v1.29.5 // indirect
	github.com/aws/aws-sdk-go-v2/service/elasticache v1.29.3 // indirect
	github.com/aws/aws-sdk-go-v2/service/elasticloadbalancingv2 v1.21.3 // indirect
	github.com/aws/aws-sdk-go-v2/service/elasticsearchservice v1.20.6 // indirect
	github.com/aws/aws-sdk-go-v2/service/emr v1.28.7 // indirect
	github.com/aws/aws-sdk-go-v2/service/iam v1.22.5 // indirect
	github.com/aws/aws-sdk-go-v2/service/internal/accept-encoding v1.9.15 // indirect
	github.com/aws/aws-sdk-go-v2/service/internal/checksum v1.1.38 // indirect
	github.com/aws/aws-sdk-go-v2/service/internal/endpoint-discovery v1.7.35 // indirect
	github.com/aws/aws-sdk-go-v2/service/internal/presigned-url v1.10.1 // indirect
	github.com/aws/aws-sdk-go-v2/service/internal/s3shared v1.15.6 // indirect
	github.com/aws/aws-sdk-go-v2/service/kafka v1.22.6 // indirect
	github.com/aws/aws-sdk-go-v2/service/kinesis v1.18.5 // indirect
	github.com/aws/aws-sdk-go-v2/service/kms v1.24.5 // indirect
	github.com/aws/aws-sdk-go-v2/service/lambda v1.39.5 // indirect
	github.com/aws/aws-sdk-go-v2/service/mq v1.16.5 // indirect
	github.com/aws/aws-sdk-go-v2/service/neptune v1.21.5 // indirect
	github.com/aws/aws-sdk-go-v2/service/rds v1.54.0 // indirect
	github.com/aws/aws-sdk-go-v2/service/redshift v1.29.5 // indirect
	github.com/aws/aws-sdk-go-v2/service/secretsmanager v1.21.3 // indirect
	github.com/aws/aws-sdk-go-v2/service/sns v1.21.5 // indirect
	github.com/aws/aws-sdk-go-v2/service/sqs v1.24.5 // indirect
	github.com/aws/aws-sdk-go-v2/service/sso v1.15.2 // indirect
	github.com/aws/aws-sdk-go-v2/service/ssooidc v1.17.3 // indirect
	github.com/aws/aws-sdk-go-v2/service/workspaces v1.31.1 // indirect
	github.com/aws/smithy-go v1.16.0 // indirect
	github.com/beorn7/perks v1.0.1 // indirect
	github.com/bgentry/go-netrc v0.0.0-20140422174119-9fd32a8b3d3d // indirect
	github.com/briandowns/spinner v1.23.0 // indirect
	github.com/cenkalti/backoff/v4 v4.2.1 // indirect
	github.com/cespare/xxhash/v2 v2.2.0 // indirect
	github.com/chai2010/gettext-go v1.0.2 // indirect
	github.com/cloudflare/circl v1.3.6 // indirect
	github.com/containerd/cgroups v1.1.0 // indirect
	github.com/containerd/continuity v0.4.2 // indirect
	github.com/containerd/fifo v1.1.0 // indirect
	github.com/containerd/log v0.1.0 // indirect
	github.com/containerd/stargz-snapshotter/estargz v0.14.3 // indirect
	github.com/containerd/ttrpc v1.2.2 // indirect
	github.com/containerd/typeurl v1.0.2 // indirect
	github.com/containerd/typeurl/v2 v2.1.1 // indirect
	github.com/cpuguy83/dockercfg v0.3.1 // indirect
	github.com/cpuguy83/go-md2man/v2 v2.0.2 // indirect
	github.com/cyphar/filepath-securejoin v0.2.4 // indirect
	github.com/davecgh/go-spew v1.1.1 // indirect
	github.com/dgryski/go-rendezvous v0.0.0-20200823014737-9f7001d12a5f // indirect
	github.com/dlclark/regexp2 v1.4.0 // indirect
	github.com/docker/cli v24.0.5+incompatible // indirect
	github.com/docker/distribution v2.8.2+incompatible // indirect
	github.com/docker/docker-credential-helpers v0.7.0 // indirect
	github.com/docker/go-events v0.0.0-20190806004212-e31b211e4f1c // indirect
	github.com/docker/go-metrics v0.0.1 // indirect
	github.com/docker/go-units v0.5.0 // indirect
	github.com/docker/libtrust v0.0.0-20160708172513-aabc10ec26b7 // indirect
	github.com/dustin/go-humanize v1.0.1 // indirect
	github.com/emicklei/go-restful/v3 v3.10.1 // indirect
	github.com/emirpasic/gods v1.18.1 // indirect
	github.com/evanphx/json-patch v5.6.0+incompatible // indirect
	github.com/exponent-io/jsonpath v0.0.0-20151013193312-d6023ce2651d // indirect
	github.com/fsnotify/fsnotify v1.6.0 // indirect
	github.com/go-errors/errors v1.4.2 // indirect
	github.com/go-git/gcfg v1.5.1-0.20230307220236-3a3c6141e376 // indirect
	github.com/go-git/go-billy/v5 v5.4.1 // indirect
	github.com/go-gorp/gorp/v3 v3.1.0 // indirect
	github.com/go-ini/ini v1.67.0 // indirect
	github.com/go-logr/logr v1.2.4 // indirect
	github.com/go-logr/stdr v1.2.2 // indirect
	github.com/go-openapi/analysis v0.21.4 // indirect
	github.com/go-openapi/errors v0.20.4 // indirect
	github.com/go-openapi/jsonpointer v0.19.6 // indirect
	github.com/go-openapi/jsonreference v0.20.2 // indirect
	github.com/go-openapi/loads v0.21.2 // indirect
	github.com/go-openapi/spec v0.20.9 // indirect
	github.com/go-openapi/swag v0.22.4 // indirect
	github.com/go-openapi/validate v0.22.1 // indirect
	github.com/gobwas/glob v0.2.3 // indirect
	github.com/goccy/go-yaml v1.8.1 // indirect
	github.com/gofrs/uuid v4.3.1+incompatible // indirect
	github.com/gogo/protobuf v1.3.2 // indirect
	github.com/golang-jwt/jwt/v4 v4.5.0 // indirect
	github.com/golang-jwt/jwt/v5 v5.0.0 // indirect
	github.com/golang/groupcache v0.0.0-20210331224755-41bb18bfe9da // indirect
	github.com/google/btree v1.1.2 // indirect
	github.com/google/gnostic-models v0.6.8 // indirect
	github.com/google/go-cmp v0.6.0 // indirect
	github.com/google/gofuzz v1.2.0 // indirect
	github.com/google/s2a-go v0.1.5 // indirect
	github.com/google/shlex v0.0.0-20191202100458-e7afc7fbc510 // indirect
	github.com/googleapis/enterprise-certificate-proxy v0.2.5 // indirect
	github.com/googleapis/gax-go/v2 v2.12.0 // indirect
	github.com/gorilla/mux v1.8.0 // indirect
	github.com/gosuri/uitable v0.0.4 // indirect
	github.com/gregjones/httpcache v0.0.0-20180305231024-9cad4c3443a7 // indirect
	github.com/hashicorp/errwrap v1.1.0 // indirect
	github.com/hashicorp/go-cleanhttp v0.5.2 // indirect
	github.com/hashicorp/go-safetemp v1.0.0 // indirect
	github.com/hashicorp/go-uuid v1.0.3 // indirect
	github.com/hashicorp/go-version v1.6.0 // indirect
	github.com/hashicorp/hcl v1.0.0 // indirect
	github.com/hashicorp/hcl/v2 v2.18.1 // indirect
	github.com/huandu/xstrings v1.4.0 // indirect
	github.com/imdario/mergo v0.3.15 // indirect
	github.com/inconshreveable/mousetrap v1.1.0 // indirect
	github.com/jbenet/go-context v0.0.0-20150711004518-d14ea06fba99 // indirect
	github.com/jmespath/go-jmespath v0.4.0 // indirect
	github.com/jmoiron/sqlx v1.3.5 // indirect
	github.com/josharian/intern v1.0.0 // indirect
	github.com/json-iterator/go v1.1.12 // indirect
	github.com/kballard/go-shellquote v0.0.0-20180428030007-95032a82bc51 // indirect
	github.com/kevinburke/ssh_config v1.2.0 // indirect
	github.com/klauspost/compress v1.16.6 // indirect
	github.com/lann/builder v0.0.0-20180802200727-47ae307949d0 // indirect
	github.com/lann/ps v0.0.0-20150810152359-62de8c46ede0 // indirect
	github.com/liamg/iamgo v0.0.9 // indirect
	github.com/liamg/jfather v0.0.7 // indirect
	github.com/liamg/memoryfs v1.6.0 // indirect
	github.com/lib/pq v1.10.9 // indirect
	github.com/liggitt/tabwriter v0.0.0-20181228230101-89fcab3d43de // indirect
	github.com/lunixbochs/struc v0.0.0-20200707160740-784aaebc1d40 // indirect
	github.com/magiconair/properties v1.8.7 // indirect
	github.com/mattn/go-colorable v0.1.13 // indirect
	github.com/mattn/go-isatty v0.0.19 // indirect
	github.com/mattn/go-runewidth v0.0.14 // indirect
	github.com/matttproud/golang_protobuf_extensions v1.0.4 // indirect
	github.com/microsoft/go-rustaudit v0.0.0-20220808201409-204dfee52032 // indirect
	github.com/miekg/dns v1.1.50 // indirect
	github.com/mitchellh/copystructure v1.2.0 // indirect
	github.com/mitchellh/go-homedir v1.1.0 // indirect
	github.com/mitchellh/go-testing-interface v1.14.1 // indirect
	github.com/mitchellh/go-wordwrap v1.0.1 // indirect
	github.com/mitchellh/reflectwalk v1.0.2 // indirect
	github.com/moby/locker v1.0.1 // indirect
	github.com/moby/patternmatcher v0.6.0 // indirect
	github.com/moby/spdystream v0.2.0 // indirect
	github.com/moby/sys/mountinfo v0.6.2 // indirect
	github.com/moby/sys/sequential v0.5.0 // indirect
	github.com/moby/sys/signal v0.7.0 // indirect
	github.com/moby/term v0.5.0 // indirect
	github.com/modern-go/concurrent v0.0.0-20180306012644-bacd9c7ef1dd // indirect
	github.com/modern-go/reflect2 v1.0.2 // indirect
	github.com/monochromegane/go-gitignore v0.0.0-20200626010858-205db1a8cc00 // indirect
	github.com/morikuni/aec v1.0.0 // indirect
	github.com/munnerz/goautoneg v0.0.0-20191010083416-a7dc8b61c822 // indirect
	github.com/oklog/ulid v1.3.1 // indirect
	github.com/olekukonko/tablewriter v0.0.5 // indirect
	github.com/opencontainers/runc v1.1.5 // indirect
	github.com/opencontainers/runtime-spec v1.1.0-rc.1 // indirect
	github.com/opencontainers/selinux v1.11.0 // indirect
	github.com/opentracing/opentracing-go v1.2.0 // indirect
	github.com/owenrumney/squealer v1.2.1 // indirect
	github.com/pelletier/go-toml/v2 v2.0.8 // indirect
	github.com/peterbourgon/diskv v2.0.1+incompatible // indirect
	github.com/pjbgf/sha1cd v0.3.0 // indirect
	github.com/pkg/browser v0.0.0-20210911075715-681adbf594b8 // indirect
	github.com/pkg/errors v0.9.1 // indirect
	github.com/pmezard/go-difflib v1.0.0 // indirect
	github.com/prometheus/client_golang v1.16.0 // indirect
	github.com/prometheus/client_model v0.4.0 // indirect
	github.com/prometheus/common v0.44.0 // indirect
	github.com/prometheus/procfs v0.10.1 // indirect
	github.com/rcrowley/go-metrics v0.0.0-20201227073835-cf1acfcdf475 // indirect
	github.com/remyoudompheng/bigfft v0.0.0-20230129092748-24d4a6f8daec // indirect
	github.com/rivo/uniseg v0.2.0 // indirect
	github.com/rubenv/sql-migrate v1.5.2 // indirect
	github.com/russross/blackfriday/v2 v2.1.0 // indirect
	github.com/santhosh-tekuri/jsonschema/v5 v5.3.1 // indirect
	github.com/sergi/go-diff v1.2.0 // indirect
	github.com/shibumi/go-pathspec v1.3.0 // indirect
	github.com/shopspring/decimal v1.3.1 // indirect
	github.com/skeema/knownhosts v1.2.0 // indirect
	github.com/spf13/afero v1.9.5 // indirect
	github.com/spf13/jwalterweatherman v1.1.0 // indirect
	github.com/stretchr/objx v0.5.0 // indirect
	github.com/subosito/gotenv v1.4.2 // indirect
	github.com/tchap/go-patricia/v2 v2.3.1 // indirect
	github.com/ulikunitz/xz v0.5.11 // indirect
	github.com/vbatts/tar-split v0.11.3 // indirect
	github.com/xanzy/ssh-agent v0.3.3 // indirect
	github.com/xeipuuv/gojsonpointer v0.0.0-20190905194746-02993c407bfb // indirect
	github.com/xeipuuv/gojsonreference v0.0.0-20180127040603-bd5ef7bd5415 // indirect
	github.com/yashtewari/glob-intersection v0.2.0 // indirect
	github.com/yuin/gopher-lua v1.1.0 // indirect
	github.com/zclconf/go-cty v1.13.0 // indirect
	github.com/zclconf/go-cty-yaml v1.0.3 // indirect
	go.mongodb.org/mongo-driver v1.11.3 // indirect
	go.opencensus.io v0.24.0 // indirect
	go.opentelemetry.io/otel v1.16.0 // indirect
	go.opentelemetry.io/otel/metric v1.16.0 // indirect
	go.opentelemetry.io/otel/sdk v1.16.0 // indirect
	go.opentelemetry.io/otel/trace v1.16.0 // indirect
	go.starlark.net v0.0.0-20230525235612-a134d8f9ddca // indirect
	go.uber.org/multierr v1.11.0 // indirect
	golang.org/x/crypto v0.15.0 // indirect
	golang.org/x/net v0.18.0 // indirect
	golang.org/x/oauth2 v0.11.0 // indirect
	golang.org/x/sys v0.14.0 // indirect
	golang.org/x/time v0.3.0 // indirect
	golang.org/x/tools v0.13.0 // indirect
	google.golang.org/api v0.138.0 // indirect
	google.golang.org/appengine v1.6.7 // indirect
	google.golang.org/genproto v0.0.0-20230803162519-f966b187b2e5 // indirect
	google.golang.org/genproto/googleapis/api v0.0.0-20230803162519-f966b187b2e5 // indirect
	google.golang.org/genproto/googleapis/rpc v0.0.0-20230807174057-1744710a1577 // indirect
	google.golang.org/grpc v1.58.3 // indirect
	gopkg.in/cheggaaa/pb.v1 v1.0.28 // indirect
	gopkg.in/inf.v0 v0.9.1 // indirect
	gopkg.in/ini.v1 v1.67.0 // indirect
	gopkg.in/warnings.v0 v0.1.2 // indirect
	gopkg.in/yaml.v2 v2.4.0 // indirect
	helm.sh/helm/v3 v3.13.0 // indirect
	k8s.io/apiextensions-apiserver v0.28.2 // indirect
	k8s.io/apimachinery v0.28.3 // indirect
	k8s.io/apiserver v0.28.2 // indirect
	k8s.io/cli-runtime v0.28.3 // indirect
	k8s.io/client-go v0.28.3 // indirect
	k8s.io/component-base v0.28.3 // indirect
	k8s.io/klog/v2 v2.100.1 // indirect
	k8s.io/kube-openapi v0.0.0-20230717233707-2695361300d9 // indirect
	k8s.io/kubectl v0.28.3 // indirect
	lukechampine.com/uint128 v1.2.0 // indirect
	modernc.org/cc/v3 v3.40.0 // indirect
	modernc.org/ccgo/v3 v3.16.13 // indirect
	modernc.org/libc v1.22.5 // indirect
	modernc.org/mathutil v1.5.0 // indirect
	modernc.org/memory v1.5.0 // indirect
	modernc.org/opt v0.1.3 // indirect
	modernc.org/strutil v1.1.3 // indirect
	modernc.org/token v1.0.1 // indirect
	oras.land/oras-go v1.2.3 // indirect
	sigs.k8s.io/json v0.0.0-20221116044647-bc3834ca7abd // indirect
	sigs.k8s.io/kustomize/api v0.13.5-0.20230601165947-6ce0bf390ce3 // indirect
	sigs.k8s.io/kustomize/kyaml v0.14.3-0.20230601165947-6ce0bf390ce3 // indirect
	sigs.k8s.io/structured-merge-diff/v4 v4.2.3 // indirect
	sigs.k8s.io/yaml v1.4.0 // indirect
)

// oras 1.2.2 is incompatible with github.com/docker/docker v24.0.2
// cf. https://github.com/oras-project/oras-go/pull/527
replace oras.land/oras-go => oras.land/oras-go v1.2.4-0.20230801060855-932dd06d38af

// testcontainers-go has a bug with versions v0.25.0 and v0.26.0
// ref: https://github.com/testcontainers/testcontainers-go/issues/1782
replace github.com/testcontainers/testcontainers-go => github.com/testcontainers/testcontainers-go v0.23.0<|MERGE_RESOLUTION|>--- conflicted
+++ resolved
@@ -1,11 +1,6 @@
 module github.com/aquasecurity/trivy
 
-go 1.21
-<<<<<<< HEAD
-
-toolchain go1.21.1
-=======
->>>>>>> 075d8f62
+go 1.20
 
 require (
 	github.com/Azure/azure-sdk-for-go v68.0.0+incompatible
