--- conflicted
+++ resolved
@@ -8,7 +8,9 @@
         "PkgName": "bash",
         "InstalledVersion": "4.3.48-3.ph1",
         "FixedVersion": "4.3.48-5.ph1",
-        "LayerID": "sha256:9740df1ac227d21600b22524f869c9bec2d8c13446d1c8579a6195b6d855ae2b",
+        "Layer": {
+          "DiffID": "sha256:9740df1ac227d21600b22524f869c9bec2d8c13446d1c8579a6195b6d855ae2b"
+        },
         "SeveritySource": "photon",
         "Title": "bash: when effective UID is not equal to its real UID the saved UID is not dropped",
         "Description": "An issue was discovered in disable_priv_mode in shell.c in GNU Bash through 5.0 patch 11. By default, if Bash is run with its effective UID not equal to its real UID, it will drop privileges by setting its effective UID to its real UID. However, it does so incorrectly. On Linux and other systems that support \"saved UID\" functionality, the saved UID is not dropped. An attacker with command execution in the shell can use \"enable -f\" for runtime loading of a new builtin, which can be a shared object that calls setuid() and therefore regains privileges. However, binaries running with an effective UID of 0 are unaffected.",
@@ -24,14 +26,10 @@
         "PkgName": "bash",
         "InstalledVersion": "4.3.48-3.ph1",
         "FixedVersion": "4.3.48-4.ph1",
-<<<<<<< HEAD
-        "LayerID": "sha256:9740df1ac227d21600b22524f869c9bec2d8c13446d1c8579a6195b6d855ae2b",
-        "SeveritySource": "photon",
-=======
-        "Layer": {
-          "DiffID": "sha256:9740df1ac227d21600b22524f869c9bec2d8c13446d1c8579a6195b6d855ae2b"
-        },
->>>>>>> 329f2452
+        "Layer": {
+          "DiffID": "sha256:9740df1ac227d21600b22524f869c9bec2d8c13446d1c8579a6195b6d855ae2b"
+        },
+        "SeveritySource": "photon",
         "Title": "bash: heap-based buffer overflow during echo of unsupported characters",
         "Description": "A heap-based buffer overflow exists in GNU Bash before 4.3 when wide characters, not supported by the current locale set in the LC_CTYPE environment variable, are printed through the echo built-in function. A local attacker, who can provide data to print through the \"echo -e\" built-in function, may use this flaw to crash a script or execute code with the privileges of the bash process. This occurs because ansicstr() in lib/sh/strtrans.c mishandles u32cconv().",
         "Severity": "HIGH",
@@ -43,12 +41,13 @@
         ]
       },
       {
-<<<<<<< HEAD
         "VulnerabilityID": "CVE-2019-5481",
         "PkgName": "curl",
         "InstalledVersion": "7.59.0-8.ph1",
         "FixedVersion": "7.59.0-9.ph1",
-        "LayerID": "sha256:9740df1ac227d21600b22524f869c9bec2d8c13446d1c8579a6195b6d855ae2b",
+        "Layer": {
+          "DiffID": "sha256:9740df1ac227d21600b22524f869c9bec2d8c13446d1c8579a6195b6d855ae2b"
+        },
         "SeveritySource": "photon",
         "Title": "curl: double free due to subsequent call of realloc()",
         "Description": "Double-free vulnerability in the FTP-kerberos code in cURL 7.52.0 to 7.65.3.",
@@ -67,7 +66,9 @@
         "PkgName": "curl",
         "InstalledVersion": "7.59.0-8.ph1",
         "FixedVersion": "7.59.0-9.ph1",
-        "LayerID": "sha256:9740df1ac227d21600b22524f869c9bec2d8c13446d1c8579a6195b6d855ae2b",
+        "Layer": {
+          "DiffID": "sha256:9740df1ac227d21600b22524f869c9bec2d8c13446d1c8579a6195b6d855ae2b"
+        },
         "SeveritySource": "photon",
         "Title": "curl: heap buffer overflow in function tftp_receive_packet()",
         "Description": "Heap buffer overflow in the TFTP protocol handler in cURL 7.19.4 to 7.65.3.",
@@ -88,7 +89,9 @@
         "PkgName": "file",
         "InstalledVersion": "5.24-3.ph1",
         "FixedVersion": "5.24-4.ph1",
-        "LayerID": "sha256:9740df1ac227d21600b22524f869c9bec2d8c13446d1c8579a6195b6d855ae2b",
+        "Layer": {
+          "DiffID": "sha256:9740df1ac227d21600b22524f869c9bec2d8c13446d1c8579a6195b6d855ae2b"
+        },
         "SeveritySource": "photon",
         "Title": "file: heap-based buffer overflow in cdf_read_property_info in cdf.c",
         "Description": "cdf_read_property_info in cdf.c in file through 5.37 does not restrict the number of CDF_VECTOR elements, which allows a heap-based buffer overflow (4-byte out-of-bounds write).",
@@ -110,7 +113,9 @@
         "PkgName": "libsolv",
         "InstalledVersion": "0.6.19-6.ph1",
         "FixedVersion": "0.6.19-7.ph1",
-        "LayerID": "sha256:9740df1ac227d21600b22524f869c9bec2d8c13446d1c8579a6195b6d855ae2b",
+        "Layer": {
+          "DiffID": "sha256:9740df1ac227d21600b22524f869c9bec2d8c13446d1c8579a6195b6d855ae2b"
+        },
         "SeveritySource": "photon",
         "Title": "libsolv: out-of-bounds read in repodata_schema2id in repodata.c",
         "Description": "repodata_schema2id in repodata.c in libsolv before 0.7.6 has a heap-based buffer over-read via a last schema whose length is less than the length of the input schema.",
@@ -127,7 +132,9 @@
         "PkgName": "libssh2",
         "InstalledVersion": "1.9.0-1.ph1",
         "FixedVersion": "1.9.0-2.ph1",
-        "LayerID": "sha256:9740df1ac227d21600b22524f869c9bec2d8c13446d1c8579a6195b6d855ae2b",
+        "Layer": {
+          "DiffID": "sha256:9740df1ac227d21600b22524f869c9bec2d8c13446d1c8579a6195b6d855ae2b"
+        },
         "SeveritySource": "photon",
         "Title": "libssh2: integer overflow in SSH_MSG_DISCONNECT logic in packet.c",
         "Description": "In libssh2 v1.9.0 and earlier versions, the SSH_MSG_DISCONNECT logic in packet.c has an integer overflow in a bounds check, enabling an attacker to specify an arbitrary (out-of-bounds) offset for a subsequent memory read. A crafted SSH server may be able to disclose sensitive information or cause a denial of service condition on the client system when a user connects to the server.",
@@ -148,7 +155,9 @@
         "PkgName": "ncurses",
         "InstalledVersion": "6.0-9.ph1",
         "FixedVersion": "6.0-10.ph1",
-        "LayerID": "sha256:9740df1ac227d21600b22524f869c9bec2d8c13446d1c8579a6195b6d855ae2b",
+        "Layer": {
+          "DiffID": "sha256:9740df1ac227d21600b22524f869c9bec2d8c13446d1c8579a6195b6d855ae2b"
+        },
         "SeveritySource": "photon",
         "Title": "ncurses: heap-based buffer overflow in the _nc_find_entry function in tinfo/comp_hash.c",
         "Description": "There is a heap-based buffer over-read in the _nc_find_entry function in tinfo/comp_hash.c in the terminfo library in ncurses before 6.1-20191012.",
@@ -166,21 +175,12 @@
         "PkgName": "ncurses",
         "InstalledVersion": "6.0-9.ph1",
         "FixedVersion": "6.0-10.ph1",
-        "LayerID": "sha256:9740df1ac227d21600b22524f869c9bec2d8c13446d1c8579a6195b6d855ae2b",
+        "Layer": {
+          "DiffID": "sha256:9740df1ac227d21600b22524f869c9bec2d8c13446d1c8579a6195b6d855ae2b"
+        },
         "SeveritySource": "photon",
         "Title": "ncurses: heap-based buffer overflow in the fmt_entry function in tinfo/comp_hash.c",
         "Description": "There is a heap-based buffer over-read in the fmt_entry function in tinfo/comp_hash.c in the terminfo library in ncurses before 6.1-20191012.",
-=======
-        "VulnerabilityID": "CVE-2019-1563",
-        "PkgName": "openssl",
-        "InstalledVersion": "1.0.2s-1.ph1",
-        "FixedVersion": "1.0.2t-1.ph1",
-        "Layer": {
-          "DiffID": "sha256:9740df1ac227d21600b22524f869c9bec2d8c13446d1c8579a6195b6d855ae2b"
-        },
-        "Title": "openssl: information disclosure in PKCS7_dataDecode and CMS_decrypt_set1_pkey",
-        "Description": "In situations where an attacker receives automated notification of the success or failure of a decryption attempt an attacker, after sending a very large number of messages to be decrypted, can recover a CMS/PKCS7 transported encryption key or decrypt any RSA encrypted message that was encrypted with the public RSA key, using a Bleichenbacher padding oracle attack. Applications are not affected if they use a certificate together with the private RSA key to the CMS_decrypt or PKCS7_decrypt functions to select the correct recipient info to decrypt. Fixed in OpenSSL 1.1.1d (Affected 1.1.1-1.1.1c). Fixed in OpenSSL 1.1.0l (Affected 1.1.0-1.1.0k). Fixed in OpenSSL 1.0.2t (Affected 1.0.2-1.0.2s).",
->>>>>>> 329f2452
         "Severity": "MEDIUM",
         "References": [
           "http://lists.opensuse.org/opensuse-security-announce/2019-11/msg00059.html",
@@ -195,14 +195,10 @@
         "PkgName": "openssl",
         "InstalledVersion": "1.0.2s-1.ph1",
         "FixedVersion": "1.0.2t-1.ph1",
-<<<<<<< HEAD
-        "LayerID": "sha256:9740df1ac227d21600b22524f869c9bec2d8c13446d1c8579a6195b6d855ae2b",
-        "SeveritySource": "photon",
-=======
-        "Layer": {
-          "DiffID": "sha256:9740df1ac227d21600b22524f869c9bec2d8c13446d1c8579a6195b6d855ae2b"
-        },
->>>>>>> 329f2452
+        "Layer": {
+          "DiffID": "sha256:9740df1ac227d21600b22524f869c9bec2d8c13446d1c8579a6195b6d855ae2b"
+        },
+        "SeveritySource": "photon",
         "Title": "openssl: side-channel weak encryption vulnerability",
         "Description": "Normally in OpenSSL EC groups always have a co-factor present and this is used in side channel resistant code paths. However, in some cases, it is possible to construct a group using explicit parameters (instead of using a named curve). In those cases it is possible that such a group does not have the cofactor present. This can occur even where all the parameters match a known named curve. If such a curve is used then OpenSSL falls back to non-side channel resistant code paths which may result in full key recovery during an ECDSA signature operation. In order to be vulnerable an attacker would have to have the ability to time the creation of a large number of signatures where explicit parameters with no co-factor present are in use by an application using libcrypto. For the avoidance of doubt libssl is not vulnerable because explicit parameters are never used. Fixed in OpenSSL 1.1.1d (Affected 1.1.1-1.1.1c). Fixed in OpenSSL 1.1.0l (Affected 1.1.0-1.1.0k). Fixed in OpenSSL 1.0.2t (Affected 1.0.2-1.0.2s).",
         "Severity": "MEDIUM",
@@ -223,7 +219,9 @@
         "PkgName": "openssl",
         "InstalledVersion": "1.0.2s-1.ph1",
         "FixedVersion": "1.0.2u-1.ph1",
-        "LayerID": "sha256:9740df1ac227d21600b22524f869c9bec2d8c13446d1c8579a6195b6d855ae2b",
+        "Layer": {
+          "DiffID": "sha256:9740df1ac227d21600b22524f869c9bec2d8c13446d1c8579a6195b6d855ae2b"
+        },
         "SeveritySource": "photon",
         "Title": "openssl: Integer overflow in RSAZ modular exponentiation on x86_64",
         "Description": "There is an overflow bug in the x64_64 Montgomery squaring procedure used in exponentiation with 512-bit moduli. No EC algorithms are affected. Analysis suggests that attacks against 2-prime RSA1024, 3-prime RSA1536, and DSA1024 as a result of this defect would be very difficult to perform and are not believed likely. Attacks against DH512 are considered just feasible. However, for an attack the target would have to re-use the DH512 private key, which is not recommended anyway. Also applications directly using the low level API BN_mod_exp may be affected if they use BN_FLG_CONSTTIME. Fixed in OpenSSL 1.1.1e (Affected 1.1.1-1.1.1d). Fixed in OpenSSL 1.0.2u (Affected 1.0.2-1.0.2t).",
@@ -248,7 +246,9 @@
         "PkgName": "openssl",
         "InstalledVersion": "1.0.2s-1.ph1",
         "FixedVersion": "1.0.2t-1.ph1",
-        "LayerID": "sha256:9740df1ac227d21600b22524f869c9bec2d8c13446d1c8579a6195b6d855ae2b",
+        "Layer": {
+          "DiffID": "sha256:9740df1ac227d21600b22524f869c9bec2d8c13446d1c8579a6195b6d855ae2b"
+        },
         "SeveritySource": "photon",
         "Title": "openssl: information disclosure in PKCS7_dataDecode and CMS_decrypt_set1_pkey",
         "Description": "In situations where an attacker receives automated notification of the success or failure of a decryption attempt an attacker, after sending a very large number of messages to be decrypted, can recover a CMS/PKCS7 transported encryption key or decrypt any RSA encrypted message that was encrypted with the public RSA key, using a Bleichenbacher padding oracle attack. Applications are not affected if they use a certificate together with the private RSA key to the CMS_decrypt or PKCS7_decrypt functions to select the correct recipient info to decrypt. Fixed in OpenSSL 1.1.1d (Affected 1.1.1-1.1.1c). Fixed in OpenSSL 1.1.0l (Affected 1.1.0-1.1.0k). Fixed in OpenSSL 1.0.2t (Affected 1.0.2-1.0.2s).",
@@ -269,7 +269,9 @@
         "PkgName": "sqlite-autoconf",
         "InstalledVersion": "3.27.2-3.ph1",
         "FixedVersion": "3.30.1-2.ph1",
-        "LayerID": "sha256:9740df1ac227d21600b22524f869c9bec2d8c13446d1c8579a6195b6d855ae2b",
+        "Layer": {
+          "DiffID": "sha256:9740df1ac227d21600b22524f869c9bec2d8c13446d1c8579a6195b6d855ae2b"
+        },
         "SeveritySource": "photon",
         "Title": "sqlite: omits bits from the colUsed bitmask in the case of a generated column",
         "Description": "lookupName in resolve.c in SQLite 3.30.1 omits bits from the colUsed bitmask in the case of a generated column, which allows attackers to cause a denial of service or possibly have unspecified other impact.",
@@ -285,7 +287,9 @@
         "PkgName": "sqlite-autoconf",
         "InstalledVersion": "3.27.2-3.ph1",
         "FixedVersion": "3.30.1-2.ph1",
-        "LayerID": "sha256:9740df1ac227d21600b22524f869c9bec2d8c13446d1c8579a6195b6d855ae2b",
+        "Layer": {
+          "DiffID": "sha256:9740df1ac227d21600b22524f869c9bec2d8c13446d1c8579a6195b6d855ae2b"
+        },
         "SeveritySource": "photon",
         "Title": "sqlite: mishandles certain SELECT statements with a nonexistent VIEW, leading to DoS",
         "Description": "SQLite 3.30.1 mishandles certain SELECT statements with a nonexistent VIEW, leading to an application crash.",
@@ -301,7 +305,9 @@
         "PkgName": "sqlite-autoconf",
         "InstalledVersion": "3.27.2-3.ph1",
         "FixedVersion": "3.30.1-2.ph1",
-        "LayerID": "sha256:9740df1ac227d21600b22524f869c9bec2d8c13446d1c8579a6195b6d855ae2b",
+        "Layer": {
+          "DiffID": "sha256:9740df1ac227d21600b22524f869c9bec2d8c13446d1c8579a6195b6d855ae2b"
+        },
         "SeveritySource": "photon",
         "Title": "sqlite: pragma.c mishandles NOT NULL in an integrity_check PRAGMA command in certain cases of generated columns",
         "Description": "pragma.c in SQLite through 3.30.1 mishandles NOT NULL in an integrity_check PRAGMA command in certain cases of generated columns.",
@@ -318,7 +324,9 @@
         "PkgName": "sqlite-autoconf",
         "InstalledVersion": "3.27.2-3.ph1",
         "FixedVersion": "3.30.1-2.ph1",
-        "LayerID": "sha256:9740df1ac227d21600b22524f869c9bec2d8c13446d1c8579a6195b6d855ae2b",
+        "Layer": {
+          "DiffID": "sha256:9740df1ac227d21600b22524f869c9bec2d8c13446d1c8579a6195b6d855ae2b"
+        },
         "SeveritySource": "photon",
         "Title": "sqlite: selectExpander in select.c proceeds with WITH stack unwinding even after a parsing error",
         "Description": "selectExpander in select.c in SQLite 3.30.1 proceeds with WITH stack unwinding even after a parsing error.",
@@ -333,7 +341,9 @@
         "PkgName": "sqlite-autoconf",
         "InstalledVersion": "3.27.2-3.ph1",
         "FixedVersion": "3.31.1-1.ph1",
-        "LayerID": "sha256:9740df1ac227d21600b22524f869c9bec2d8c13446d1c8579a6195b6d855ae2b",
+        "Layer": {
+          "DiffID": "sha256:9740df1ac227d21600b22524f869c9bec2d8c13446d1c8579a6195b6d855ae2b"
+        },
         "SeveritySource": "photon",
         "Title": "sqlite: allows a crash if a sub-select uses both DISTINCT and window functions and also has certain ORDER BY usage",
         "Description": "sqlite3Select in select.c in SQLite 3.30.1 allows a crash if a sub-select uses both DISTINCT and window functions, and also has certain ORDER BY usage.",
@@ -348,7 +358,9 @@
         "PkgName": "sqlite-autoconf",
         "InstalledVersion": "3.27.2-3.ph1",
         "FixedVersion": "3.30.1-2.ph1",
-        "LayerID": "sha256:9740df1ac227d21600b22524f869c9bec2d8c13446d1c8579a6195b6d855ae2b",
+        "Layer": {
+          "DiffID": "sha256:9740df1ac227d21600b22524f869c9bec2d8c13446d1c8579a6195b6d855ae2b"
+        },
         "SeveritySource": "photon",
         "Title": "sqlite: invalid pointer dereference in exprListAppendList in window.c",
         "Description": "exprListAppendList in window.c in SQLite 3.30.1 allows attackers to trigger an invalid pointer dereference because constant integer values in ORDER BY clauses of window definitions are mishandled.",
@@ -364,7 +376,9 @@
         "PkgName": "sqlite-autoconf",
         "InstalledVersion": "3.27.2-3.ph1",
         "FixedVersion": "3.31.1-1.ph1",
-        "LayerID": "sha256:9740df1ac227d21600b22524f869c9bec2d8c13446d1c8579a6195b6d855ae2b",
+        "Layer": {
+          "DiffID": "sha256:9740df1ac227d21600b22524f869c9bec2d8c13446d1c8579a6195b6d855ae2b"
+        },
         "SeveritySource": "photon",
         "Title": "sqlite: mishandling of certain uses of SELECT DISTINCT involving a LEFT JOIN in flattenSubquery in select.c leads to a NULL pointer dereference",
         "Description": "flattenSubquery in select.c in SQLite 3.30.1 mishandles certain uses of SELECT DISTINCT involving a LEFT JOIN in which the right-hand side is a view. This can cause a NULL pointer dereference (or incorrect results).",
@@ -380,7 +394,9 @@
         "PkgName": "sqlite-autoconf",
         "InstalledVersion": "3.27.2-3.ph1",
         "FixedVersion": "3.31.1-1.ph1",
-        "LayerID": "sha256:9740df1ac227d21600b22524f869c9bec2d8c13446d1c8579a6195b6d855ae2b",
+        "Layer": {
+          "DiffID": "sha256:9740df1ac227d21600b22524f869c9bec2d8c13446d1c8579a6195b6d855ae2b"
+        },
         "SeveritySource": "photon",
         "Title": "sqlite: zipfileUpdate in ext/misc/zipfile.c mishandles a NULL pathname during an update of a ZIP archive",
         "Description": "zipfileUpdate in ext/misc/zipfile.c in SQLite 3.30.1 mishandles a NULL pathname during an update of a ZIP archive.",
@@ -396,7 +412,9 @@
         "PkgName": "sqlite-autoconf",
         "InstalledVersion": "3.27.2-3.ph1",
         "FixedVersion": "3.31.1-1.ph1",
-        "LayerID": "sha256:9740df1ac227d21600b22524f869c9bec2d8c13446d1c8579a6195b6d855ae2b",
+        "Layer": {
+          "DiffID": "sha256:9740df1ac227d21600b22524f869c9bec2d8c13446d1c8579a6195b6d855ae2b"
+        },
         "SeveritySource": "photon",
         "Title": "sqlite: error mishandling because of incomplete fix of CVE-2019-19880",
         "Description": "multiSelect in select.c in SQLite 3.30.1 mishandles certain errors during parsing, as demonstrated by errors from sqlite3WindowRewrite() calls. NOTE: this vulnerability exists because of an incomplete fix for CVE-2019-19880.",
@@ -412,7 +430,9 @@
         "PkgName": "sqlite-autoconf",
         "InstalledVersion": "3.27.2-3.ph1",
         "FixedVersion": "3.31.1-1.ph1",
-        "LayerID": "sha256:9740df1ac227d21600b22524f869c9bec2d8c13446d1c8579a6195b6d855ae2b",
+        "Layer": {
+          "DiffID": "sha256:9740df1ac227d21600b22524f869c9bec2d8c13446d1c8579a6195b6d855ae2b"
+        },
         "SeveritySource": "photon",
         "Title": "sqlite: mishandles certain uses of INSERT INTO in situations involving embedded '\\0' characters in filenames",
         "Description": "ext/misc/zipfile.c in SQLite 3.30.1 mishandles certain uses of INSERT INTO in situations involving embedded '\\0' characters in filenames, leading to a memory-management error that can be detected by (for example) valgrind.",
@@ -428,7 +448,9 @@
         "PkgName": "sqlite-autoconf",
         "InstalledVersion": "3.27.2-3.ph1",
         "FixedVersion": "3.30.1-2.ph1",
-        "LayerID": "sha256:9740df1ac227d21600b22524f869c9bec2d8c13446d1c8579a6195b6d855ae2b",
+        "Layer": {
+          "DiffID": "sha256:9740df1ac227d21600b22524f869c9bec2d8c13446d1c8579a6195b6d855ae2b"
+        },
         "SeveritySource": "photon",
         "Title": "sqlite: infinite recursion via certain types of self-referential views in conjunction with ALTER TABLE statements",
         "Description": "alter.c in SQLite through 3.30.1 allows attackers to trigger infinite recursion via certain types of self-referential views in conjunction with ALTER TABLE statements.",
