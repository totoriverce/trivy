[
  {
    "Target": "testdata/fixtures/distroless-base.tar.gz (debian 9.9)",
    "Type": "debian",
    "Vulnerabilities": [
      {
        "VulnerabilityID": "CVE-2018-1000001",
        "PkgName": "libc6",
        "InstalledVersion": "2.24-11+deb9u4",
<<<<<<< HEAD
        "LayerID": "sha256:dffd9992ca398466a663c87c92cfea2a2db0ae0cf33fcb99da60eec52addbfc5",
        "SeveritySource": "nvd",
=======
        "Layer": {
          "DiffID": "sha256:dffd9992ca398466a663c87c92cfea2a2db0ae0cf33fcb99da60eec52addbfc5"
        },
>>>>>>> 329f2452
        "Title": "glibc: realpath() buffer underflow when getcwd() returns relative path allows privilege escalation",
        "Description": "In glibc 2.26 and earlier there is confusion in the usage of getcwd() by realpath() which can be used to write before the destination buffer leading to a buffer underflow and potential code execution.",
        "Severity": "HIGH",
        "References": [
          "http://linux.oracle.com/cve/CVE-2018-1000001.html",
          "http://linux.oracle.com/errata/ELSA-2018-0805.html",
          "http://seclists.org/oss-sec/2018/q1/38",
          "http://www.securityfocus.com/bid/102525",
          "http://www.securitytracker.com/id/1040162",
          "https://access.redhat.com/errata/RHSA-2018:0805",
          "https://cve.mitre.org/cgi-bin/cvename.cgi?name=CVE-2018-1000001",
          "https://security.netapp.com/advisory/ntap-20190404-0003/",
          "https://usn.ubuntu.com/3534-1/",
          "https://usn.ubuntu.com/3536-1/",
          "https://www.exploit-db.com/exploits/43775/",
          "https://www.exploit-db.com/exploits/44889/",
          "https://www.halfdog.net/Security/2017/LibcRealpathBufferUnderflow/"
        ]
      },
      {
        "VulnerabilityID": "CVE-2018-6485",
        "PkgName": "libc6",
        "InstalledVersion": "2.24-11+deb9u4",
<<<<<<< HEAD
        "LayerID": "sha256:dffd9992ca398466a663c87c92cfea2a2db0ae0cf33fcb99da60eec52addbfc5",
        "SeveritySource": "nvd",
=======
        "Layer": {
          "DiffID": "sha256:dffd9992ca398466a663c87c92cfea2a2db0ae0cf33fcb99da60eec52addbfc5"
        },
>>>>>>> 329f2452
        "Title": "glibc: Integer overflow in posix_memalign in memalign functions",
        "Description": "An integer overflow in the implementation of the posix_memalign in memalign functions in the GNU C Library (aka glibc or libc6) 2.26 and earlier could cause these functions to return a pointer to a heap area that is too small, potentially leading to heap corruption.",
        "Severity": "HIGH",
        "References": [
          "http://bugs.debian.org/878159",
          "http://linux.oracle.com/cve/CVE-2018-6485.html",
          "http://linux.oracle.com/errata/ELSA-2018-3092.html",
          "http://www.securityfocus.com/bid/102912",
          "https://access.redhat.com/errata/RHBA-2019:0327",
          "https://access.redhat.com/errata/RHSA-2018:3092",
          "https://cve.mitre.org/cgi-bin/cvename.cgi?name=CVE-2018-6485",
          "https://security.netapp.com/advisory/ntap-20190404-0003/",
          "https://sourceware.org/bugzilla/show_bug.cgi?id=22343",
          "https://usn.ubuntu.com/4218-1/",
          "https://www.oracle.com/technetwork/security-advisory/cpuapr2019-5072813.html"
        ]
      },
      {
        "VulnerabilityID": "CVE-2018-6551",
        "PkgName": "libc6",
        "InstalledVersion": "2.24-11+deb9u4",
<<<<<<< HEAD
        "LayerID": "sha256:dffd9992ca398466a663c87c92cfea2a2db0ae0cf33fcb99da60eec52addbfc5",
        "SeveritySource": "nvd",
=======
        "Layer": {
          "DiffID": "sha256:dffd9992ca398466a663c87c92cfea2a2db0ae0cf33fcb99da60eec52addbfc5"
        },
>>>>>>> 329f2452
        "Title": "glibc: integer overflow in malloc functions",
        "Description": "The malloc implementation in the GNU C Library (aka glibc or libc6), from version 2.24 to 2.26 on powerpc, and only in version 2.26 on i386, did not properly handle malloc calls with arguments close to SIZE_MAX and could return a pointer to a heap region that is smaller than requested, eventually leading to heap corruption.",
        "Severity": "HIGH",
        "References": [
          "https://cve.mitre.org/cgi-bin/cvename.cgi?name=CVE-2018-6551",
          "https://security.netapp.com/advisory/ntap-20190404-0003/",
          "https://sourceware.org/bugzilla/show_bug.cgi?id=22774",
          "https://sourceware.org/git/?p=glibc.git;a=commit;h=8e448310d74b283c5cd02b9ed7fb997b47bf9b22"
        ]
      },
      {
<<<<<<< HEAD
        "VulnerabilityID": "CVE-2019-9169",
        "PkgName": "libc6",
        "InstalledVersion": "2.24-11+deb9u4",
        "LayerID": "sha256:dffd9992ca398466a663c87c92cfea2a2db0ae0cf33fcb99da60eec52addbfc5",
        "SeveritySource": "nvd",
=======
        "VulnerabilityID": "CVE-2019-1010022",
        "PkgName": "libc6",
        "InstalledVersion": "2.24-11+deb9u4",
        "Layer": {
          "DiffID": "sha256:dffd9992ca398466a663c87c92cfea2a2db0ae0cf33fcb99da60eec52addbfc5"
        },
        "Title": "glibc: stack guard protection bypass",
        "Description": "GNU Libc current is affected by: Mitigation bypass. The impact is: Attacker may bypass stack guard protection. The component is: nptl. The attack vector is: Exploit stack buffer overflow vulnerability and use this bypass vulnerability to bypass stack guard.",
        "Severity": "HIGH",
        "References": [
          "https://sourceware.org/bugzilla/show_bug.cgi?id=22850"
        ]
      },
      {
        "VulnerabilityID": "CVE-2019-9169",
        "PkgName": "libc6",
        "InstalledVersion": "2.24-11+deb9u4",
        "Layer": {
          "DiffID": "sha256:dffd9992ca398466a663c87c92cfea2a2db0ae0cf33fcb99da60eec52addbfc5"
        },
>>>>>>> 329f2452
        "Title": "glibc: regular-expression match via proceed_next_node in posix/regexec.c leads to heap-based buffer over-read",
        "Description": "In the GNU C Library (aka glibc or libc6) through 2.29, proceed_next_node in posix/regexec.c has a heap-based buffer over-read via an attempted case-insensitive regular-expression match.",
        "Severity": "HIGH",
        "References": [
          "http://www.securityfocus.com/bid/107160",
          "https://cve.mitre.org/cgi-bin/cvename.cgi?name=CVE-2019-9169",
          "https://debbugs.gnu.org/cgi/bugreport.cgi?bug=34140",
          "https://debbugs.gnu.org/cgi/bugreport.cgi?bug=34142",
          "https://kc.mcafee.com/corporate/index?page=content\u0026id=SB10278",
          "https://security.netapp.com/advisory/ntap-20190315-0002/",
          "https://sourceware.org/bugzilla/show_bug.cgi?id=24114",
          "https://sourceware.org/git/gitweb.cgi?p=glibc.git;a=commit;h=583dd860d5b833037175247230a328f0050dbfe9",
          "https://support.f5.com/csp/article/K54823184"
        ]
      },
      {
        "VulnerabilityID": "CVE-2020-1752",
        "PkgName": "libc6",
        "InstalledVersion": "2.24-11+deb9u4",
        "LayerID": "sha256:dffd9992ca398466a663c87c92cfea2a2db0ae0cf33fcb99da60eec52addbfc5",
        "Title": "glibc: use-after-free in glob() function when expanding ~user",
        "Description": "A use-after-free vulnerability was found in glibc in the way the tilde expansion was carried out. Directory paths containing an initial tilde followed by a valid username were affected by this issue. A local attacker could exploit this flaw by creating a specially crafted path that, when processed by the glob function, would potentially lead to arbitrary code execution.",
        "Severity": "HIGH"
      },
      {
        "VulnerabilityID": "CVE-2009-5155",
        "PkgName": "libc6",
        "InstalledVersion": "2.24-11+deb9u4",
<<<<<<< HEAD
        "LayerID": "sha256:dffd9992ca398466a663c87c92cfea2a2db0ae0cf33fcb99da60eec52addbfc5",
        "SeveritySource": "nvd",
=======
        "Layer": {
          "DiffID": "sha256:dffd9992ca398466a663c87c92cfea2a2db0ae0cf33fcb99da60eec52addbfc5"
        },
>>>>>>> 329f2452
        "Title": "glibc: parse_reg_exp in posix/regcomp.c misparses alternatives leading to denial of service or trigger incorrect result",
        "Description": "In the GNU C Library (aka glibc or libc6) before 2.28, parse_reg_exp in posix/regcomp.c misparses alternatives, which allows attackers to cause a denial of service (assertion failure and application exit) or trigger an incorrect result by attempting a regular-expression match.",
        "Severity": "MEDIUM",
        "References": [
          "http://git.savannah.gnu.org/cgit/gnulib.git/commit/?id=5513b40999149090987a0341c018d05d3eea1272",
          "https://cve.mitre.org/cgi-bin/cvename.cgi?name=CVE-2009-5155",
          "https://debbugs.gnu.org/cgi/bugreport.cgi?bug=22793",
          "https://debbugs.gnu.org/cgi/bugreport.cgi?bug=32806",
          "https://debbugs.gnu.org/cgi/bugreport.cgi?bug=34238",
          "https://security.netapp.com/advisory/ntap-20190315-0002/",
          "https://sourceware.org/bugzilla/show_bug.cgi?id=11053",
          "https://sourceware.org/bugzilla/show_bug.cgi?id=18986",
          "https://sourceware.org/git/gitweb.cgi?p=glibc.git;h=eb04c21373e2a2885f3d52ff192b0499afe3c672",
          "https://support.f5.com/csp/article/K64119434"
        ]
      },
      {
        "VulnerabilityID": "CVE-2016-10739",
        "PkgName": "libc6",
        "InstalledVersion": "2.24-11+deb9u4",
        "LayerID": "sha256:dffd9992ca398466a663c87c92cfea2a2db0ae0cf33fcb99da60eec52addbfc5",
        "SeveritySource": "nvd",
        "Title": "glibc: getaddrinfo should reject IP addresses with trailing characters",
        "Description": "In the GNU C Library (aka glibc or libc6) through 2.28, the getaddrinfo function would successfully parse a string that contained an IPv4 address followed by whitespace and arbitrary characters, which could lead applications to incorrectly assume that it had parsed a valid string, without the possibility of embedded HTTP headers or other potentially dangerous substrings.",
        "Severity": "MEDIUM",
        "References": [
          "http://linux.oracle.com/cve/CVE-2016-10739.html",
          "http://linux.oracle.com/errata/ELSA-2019-3513.html",
          "http://lists.opensuse.org/opensuse-security-announce/2019-04/msg00082.html",
          "http://www.securityfocus.com/bid/106672",
          "https://access.redhat.com/errata/RHSA-2019:2118",
          "https://bugzilla.redhat.com/show_bug.cgi?id=1347549",
          "https://cve.mitre.org/cgi-bin/cvename.cgi?name=CVE-2016-10739",
          "https://sourceware.org/bugzilla/show_bug.cgi?id=20018"
        ]
      },
      {
        "VulnerabilityID": "CVE-2017-12132",
        "PkgName": "libc6",
        "InstalledVersion": "2.24-11+deb9u4",
        "LayerID": "sha256:dffd9992ca398466a663c87c92cfea2a2db0ae0cf33fcb99da60eec52addbfc5",
        "SeveritySource": "nvd",
        "Title": "glibc: Fragmentation attacks possible when EDNS0 is enabled",
        "Description": "The DNS stub resolver in the GNU C Library (aka glibc or libc6) before version 2.26, when EDNS support is enabled, will solicit large UDP responses from name servers, potentially simplifying off-path DNS spoofing attacks due to IP fragmentation.",
        "Severity": "MEDIUM",
        "References": [
          "http://linux.oracle.com/cve/CVE-2017-12132.html",
          "http://linux.oracle.com/errata/ELSA-2018-0805.html",
          "http://www.securityfocus.com/bid/100598",
          "https://access.redhat.com/errata/RHSA-2018:0805",
          "https://arxiv.org/pdf/1205.4011.pdf",
          "https://cve.mitre.org/cgi-bin/cvename.cgi?name=CVE-2017-12132",
          "https://sourceware.org/bugzilla/show_bug.cgi?id=21361"
        ]
      },
      {
        "VulnerabilityID": "CVE-2020-1751",
        "PkgName": "libc6",
        "InstalledVersion": "2.24-11+deb9u4",
        "LayerID": "sha256:dffd9992ca398466a663c87c92cfea2a2db0ae0cf33fcb99da60eec52addbfc5",
        "Title": "glibc: array overflow in backtrace on powerpc",
        "Description": "No description is available for this CVE.",
        "Severity": "MEDIUM"
      },
      {
        "VulnerabilityID": "CVE-2010-4051",
        "PkgName": "libc6",
        "InstalledVersion": "2.24-11+deb9u4",
<<<<<<< HEAD
        "LayerID": "sha256:dffd9992ca398466a663c87c92cfea2a2db0ae0cf33fcb99da60eec52addbfc5",
        "SeveritySource": "debian",
=======
        "Layer": {
          "DiffID": "sha256:dffd9992ca398466a663c87c92cfea2a2db0ae0cf33fcb99da60eec52addbfc5"
        },
>>>>>>> 329f2452
        "Title": "CVE-2010-4052 glibc: De-recursivise regular expression engine",
        "Description": "The regcomp implementation in the GNU C Library (aka glibc or libc6) through 2.11.3, and 2.12.x through 2.12.2, allows context-dependent attackers to cause a denial of service (application crash) via a regular expression containing adjacent bounded repetitions that bypass the intended RE_DUP_MAX limitation, as demonstrated by a {10,}{10,}{10,}{10,}{10,} sequence in the proftpd.gnu.c exploit for ProFTPD, related to a \"RE_DUP_MAX overflow.\"",
        "Severity": "LOW",
        "References": [
          "http://cxib.net/stuff/proftpd.gnu.c",
          "http://seclists.org/fulldisclosure/2011/Jan/78",
          "http://secunia.com/advisories/42547",
          "http://securityreason.com/achievement_securityalert/93",
          "http://securityreason.com/securityalert/8003",
          "http://securitytracker.com/id?1024832",
          "http://www.exploit-db.com/exploits/15935",
          "http://www.kb.cert.org/vuls/id/912279",
          "http://www.securityfocus.com/archive/1/515589/100/0/threaded",
          "http://www.securityfocus.com/bid/45233",
          "https://bugzilla.redhat.com/show_bug.cgi?id=645859"
        ]
      },
      {
        "VulnerabilityID": "CVE-2010-4052",
        "PkgName": "libc6",
        "InstalledVersion": "2.24-11+deb9u4",
<<<<<<< HEAD
        "LayerID": "sha256:dffd9992ca398466a663c87c92cfea2a2db0ae0cf33fcb99da60eec52addbfc5",
        "SeveritySource": "debian",
=======
        "Layer": {
          "DiffID": "sha256:dffd9992ca398466a663c87c92cfea2a2db0ae0cf33fcb99da60eec52addbfc5"
        },
>>>>>>> 329f2452
        "Title": "CVE-2010-4051 CVE-2010-4052 glibc: De-recursivise regular expression engine",
        "Description": "Stack consumption vulnerability in the regcomp implementation in the GNU C Library (aka glibc or libc6) through 2.11.3, and 2.12.x through 2.12.2, allows context-dependent attackers to cause a denial of service (resource exhaustion) via a regular expression containing adjacent repetition operators, as demonstrated by a {10,}{10,}{10,}{10,} sequence in the proftpd.gnu.c exploit for ProFTPD.",
        "Severity": "LOW",
        "References": [
          "http://cxib.net/stuff/proftpd.gnu.c",
          "http://seclists.org/fulldisclosure/2011/Jan/78",
          "http://secunia.com/advisories/42547",
          "http://securityreason.com/achievement_securityalert/93",
          "http://securityreason.com/securityalert/8003",
          "http://securitytracker.com/id?1024832",
          "http://www.exploit-db.com/exploits/15935",
          "http://www.kb.cert.org/vuls/id/912279",
          "http://www.securityfocus.com/archive/1/515589/100/0/threaded",
          "http://www.securityfocus.com/bid/45233",
          "https://bugzilla.redhat.com/show_bug.cgi?id=645859"
        ]
      },
      {
        "VulnerabilityID": "CVE-2010-4756",
        "PkgName": "libc6",
        "InstalledVersion": "2.24-11+deb9u4",
<<<<<<< HEAD
        "LayerID": "sha256:dffd9992ca398466a663c87c92cfea2a2db0ae0cf33fcb99da60eec52addbfc5",
        "SeveritySource": "debian",
=======
        "Layer": {
          "DiffID": "sha256:dffd9992ca398466a663c87c92cfea2a2db0ae0cf33fcb99da60eec52addbfc5"
        },
>>>>>>> 329f2452
        "Title": "glibc: glob implementation can cause excessive CPU and memory consumption due to crafted glob expressions",
        "Description": "The glob implementation in the GNU C Library (aka glibc or libc6) allows remote authenticated users to cause a denial of service (CPU and memory consumption) via crafted glob expressions that do not match any pathnames, as demonstrated by glob expressions in STAT commands to an FTP daemon, a different vulnerability than CVE-2010-2632.",
        "Severity": "LOW",
        "References": [
          "http://cxib.net/stuff/glob-0day.c",
          "http://securityreason.com/achievement_securityalert/89",
          "http://securityreason.com/exploitalert/9223"
        ]
      },
      {
        "VulnerabilityID": "CVE-2015-8985",
        "PkgName": "libc6",
        "InstalledVersion": "2.24-11+deb9u4",
<<<<<<< HEAD
        "LayerID": "sha256:dffd9992ca398466a663c87c92cfea2a2db0ae0cf33fcb99da60eec52addbfc5",
        "SeveritySource": "debian",
=======
        "Layer": {
          "DiffID": "sha256:dffd9992ca398466a663c87c92cfea2a2db0ae0cf33fcb99da60eec52addbfc5"
        },
>>>>>>> 329f2452
        "Title": "glibc: potential denial of service in pop_fail_stack()",
        "Description": "The pop_fail_stack function in the GNU C Library (aka glibc or libc6) allows context-dependent attackers to cause a denial of service (assertion failure and application crash) via vectors related to extended regular expression processing.",
        "Severity": "LOW",
        "References": [
          "http://www.openwall.com/lists/oss-security/2017/02/14/9",
          "http://www.securityfocus.com/bid/76916",
          "https://bugs.debian.org/cgi-bin/bugreport.cgi?bug=779392",
          "https://cve.mitre.org/cgi-bin/cvename.cgi?name=CVE-2015-8985",
          "https://security.gentoo.org/glsa/201908-06"
        ]
      },
      {
        "VulnerabilityID": "CVE-2016-10228",
        "PkgName": "libc6",
        "InstalledVersion": "2.24-11+deb9u4",
<<<<<<< HEAD
        "LayerID": "sha256:dffd9992ca398466a663c87c92cfea2a2db0ae0cf33fcb99da60eec52addbfc5",
        "SeveritySource": "debian",
=======
        "Layer": {
          "DiffID": "sha256:dffd9992ca398466a663c87c92cfea2a2db0ae0cf33fcb99da60eec52addbfc5"
        },
>>>>>>> 329f2452
        "Title": "glibc: iconv program can hang when invoked with the -c option",
        "Description": "The iconv program in the GNU C Library (aka glibc or libc6) 2.25 and earlier, when invoked with the -c option, enters an infinite loop when processing invalid multi-byte input sequences, leading to a denial of service.",
        "Severity": "LOW",
        "References": [
          "http://openwall.com/lists/oss-security/2017/03/01/10",
          "http://www.securityfocus.com/bid/96525",
          "https://sourceware.org/bugzilla/show_bug.cgi?id=19519"
        ]
      },
      {
<<<<<<< HEAD
        "VulnerabilityID": "CVE-2018-20796",
        "PkgName": "libc6",
        "InstalledVersion": "2.24-11+deb9u4",
        "LayerID": "sha256:dffd9992ca398466a663c87c92cfea2a2db0ae0cf33fcb99da60eec52addbfc5",
        "SeveritySource": "debian",
        "Title": "glibc: uncontrolled recursion in function check_dst_limits_calc_pos_1 in posix/regexec.c",
        "Description": "In the GNU C Library (aka glibc or libc6) through 2.29, check_dst_limits_calc_pos_1 in posix/regexec.c has Uncontrolled Recursion, as demonstrated by '(\\227|)(\\\\1\\\\1|t1|\\\\\\2537)+' in grep.",
        "Severity": "LOW",
=======
        "VulnerabilityID": "CVE-2016-10739",
        "PkgName": "libc6",
        "InstalledVersion": "2.24-11+deb9u4",
        "Layer": {
          "DiffID": "sha256:dffd9992ca398466a663c87c92cfea2a2db0ae0cf33fcb99da60eec52addbfc5"
        },
        "Title": "glibc: getaddrinfo should reject IP addresses with trailing characters",
        "Description": "In the GNU C Library (aka glibc or libc6) through 2.28, the getaddrinfo function would successfully parse a string that contained an IPv4 address followed by whitespace and arbitrary characters, which could lead applications to incorrectly assume that it had parsed a valid string, without the possibility of embedded HTTP headers or other potentially dangerous substrings.",
        "Severity": "MEDIUM",
        "References": [
          "http://lists.opensuse.org/opensuse-security-announce/2019-04/msg00082.html",
          "http://www.securityfocus.com/bid/106672",
          "https://access.redhat.com/errata/RHSA-2019:2118",
          "https://bugzilla.redhat.com/show_bug.cgi?id=1347549",
          "https://cve.mitre.org/cgi-bin/cvename.cgi?name=CVE-2016-10739",
          "https://sourceware.org/bugzilla/show_bug.cgi?id=20018"
        ]
      },
      {
        "VulnerabilityID": "CVE-2017-12132",
        "PkgName": "libc6",
        "InstalledVersion": "2.24-11+deb9u4",
        "Layer": {
          "DiffID": "sha256:dffd9992ca398466a663c87c92cfea2a2db0ae0cf33fcb99da60eec52addbfc5"
        },
        "Title": "glibc: Fragmentation attacks possible when EDNS0 is enabled",
        "Description": "The DNS stub resolver in the GNU C Library (aka glibc or libc6) before version 2.26, when EDNS support is enabled, will solicit large UDP responses from name servers, potentially simplifying off-path DNS spoofing attacks due to IP fragmentation.",
        "Severity": "MEDIUM",
>>>>>>> 329f2452
        "References": [
          "http://www.securityfocus.com/bid/107160",
          "https://debbugs.gnu.org/cgi/bugreport.cgi?bug=34141",
          "https://lists.gnu.org/archive/html/bug-gnulib/2019-01/msg00108.html",
          "https://security.netapp.com/advisory/ntap-20190315-0002/",
          "https://support.f5.com/csp/article/K26346590?utm_source=f5support\u0026amp;utm_medium=RSS"
        ]
      },
      {
        "VulnerabilityID": "CVE-2019-1010022",
        "PkgName": "libc6",
        "InstalledVersion": "2.24-11+deb9u4",
<<<<<<< HEAD
        "LayerID": "sha256:dffd9992ca398466a663c87c92cfea2a2db0ae0cf33fcb99da60eec52addbfc5",
        "SeveritySource": "debian",
        "Title": "glibc: stack guard protection bypass",
        "Description": "GNU Libc current is affected by: Mitigation bypass. The impact is: Attacker may bypass stack guard protection. The component is: nptl. The attack vector is: Exploit stack buffer overflow vulnerability and use this bypass vulnerability to bypass stack guard.",
        "Severity": "LOW",
=======
        "Layer": {
          "DiffID": "sha256:dffd9992ca398466a663c87c92cfea2a2db0ae0cf33fcb99da60eec52addbfc5"
        },
        "Title": "glibc: uncontrolled recursion in function check_dst_limits_calc_pos_1 in posix/regexec.c",
        "Description": "In the GNU C Library (aka glibc or libc6) through 2.29, check_dst_limits_calc_pos_1 in posix/regexec.c has Uncontrolled Recursion, as demonstrated by '(\\227|)(\\\\1\\\\1|t1|\\\\\\2537)+' in grep.",
        "Severity": "MEDIUM",
>>>>>>> 329f2452
        "References": [
          "https://sourceware.org/bugzilla/show_bug.cgi?id=22850"
        ]
      },
      {
        "VulnerabilityID": "CVE-2019-1010023",
        "PkgName": "libc6",
        "InstalledVersion": "2.24-11+deb9u4",
<<<<<<< HEAD
        "LayerID": "sha256:dffd9992ca398466a663c87c92cfea2a2db0ae0cf33fcb99da60eec52addbfc5",
        "SeveritySource": "debian",
        "Title": "glibc: running ldd on malicious ELF leads to code execution because of wrong size computation",
=======
        "Layer": {
          "DiffID": "sha256:dffd9992ca398466a663c87c92cfea2a2db0ae0cf33fcb99da60eec52addbfc5"
        },
>>>>>>> 329f2452
        "Description": "GNU Libc current is affected by: Re-mapping current loaded libray with malicious ELF file. The impact is: In worst case attacker may evaluate privileges. The component is: libld. The attack vector is: Attacker sends 2 ELF files to victim and asks to run ldd on it. ldd execute code.",
        "Severity": "LOW",
        "References": [
          "http://www.securityfocus.com/bid/109167",
          "https://sourceware.org/bugzilla/show_bug.cgi?id=22851",
          "https://support.f5.com/csp/article/K11932200?utm_source=f5support\u0026amp;utm_medium=RSS"
        ]
      },
      {
        "VulnerabilityID": "CVE-2019-1010024",
        "PkgName": "libc6",
        "InstalledVersion": "2.24-11+deb9u4",
<<<<<<< HEAD
        "LayerID": "sha256:dffd9992ca398466a663c87c92cfea2a2db0ae0cf33fcb99da60eec52addbfc5",
        "SeveritySource": "debian",
        "Title": "glibc: ASLR bypass using cache of thread stack and heap",
=======
        "Layer": {
          "DiffID": "sha256:dffd9992ca398466a663c87c92cfea2a2db0ae0cf33fcb99da60eec52addbfc5"
        },
>>>>>>> 329f2452
        "Description": "GNU Libc current is affected by: Mitigation bypass. The impact is: Attacker may bypass ASLR using cache of thread stack and heap. The component is: glibc.",
        "Severity": "LOW",
        "References": [
          "http://www.securityfocus.com/bid/109162",
          "https://sourceware.org/bugzilla/show_bug.cgi?id=22852",
          "https://support.f5.com/csp/article/K06046097"
        ]
      },
      {
        "VulnerabilityID": "CVE-2019-1010025",
        "PkgName": "libc6",
        "InstalledVersion": "2.24-11+deb9u4",
<<<<<<< HEAD
        "LayerID": "sha256:dffd9992ca398466a663c87c92cfea2a2db0ae0cf33fcb99da60eec52addbfc5",
        "SeveritySource": "debian",
=======
        "Layer": {
          "DiffID": "sha256:dffd9992ca398466a663c87c92cfea2a2db0ae0cf33fcb99da60eec52addbfc5"
        },
>>>>>>> 329f2452
        "Title": "glibc: information disclosure of heap addresses of pthread_created thread",
        "Description": "** DISPUTED ** GNU Libc current is affected by: Mitigation bypass. The impact is: Attacker may guess the heap addresses of pthread_created thread. The component is: glibc. NOTE: the vendor's position is \"ASLR bypass itself is not a vulnerability.\"",
        "Severity": "LOW",
        "References": [
          "https://sourceware.org/bugzilla/show_bug.cgi?id=22853"
        ]
      },
      {
        "VulnerabilityID": "CVE-2019-19126",
        "PkgName": "libc6",
        "InstalledVersion": "2.24-11+deb9u4",
        "LayerID": "sha256:dffd9992ca398466a663c87c92cfea2a2db0ae0cf33fcb99da60eec52addbfc5",
        "SeveritySource": "nvd",
        "Title": "glibc: LD_PREFER_MAP_32BIT_EXEC not ignored in setuid binaries",
        "Description": "On the x86-64 architecture, the GNU C Library (aka glibc) before 2.31 fails to ignore the LD_PREFER_MAP_32BIT_EXEC environment variable during program execution after a security transition, allowing local attackers to restrict the possible mapping addresses for loaded libraries and thus bypass ASLR for a setuid program.",
        "Severity": "LOW",
        "References": [
          "https://lists.fedoraproject.org/archives/list/package-announce@lists.fedoraproject.org/message/ZFJ5E7NWOL6ROE5QVICHKIOUGCPFJVUH/",
          "https://sourceware.org/bugzilla/show_bug.cgi?id=25204"
        ]
      },
      {
        "VulnerabilityID": "CVE-2019-6488",
        "PkgName": "libc6",
        "InstalledVersion": "2.24-11+deb9u4",
<<<<<<< HEAD
        "LayerID": "sha256:dffd9992ca398466a663c87c92cfea2a2db0ae0cf33fcb99da60eec52addbfc5",
        "SeveritySource": "debian",
=======
        "Layer": {
          "DiffID": "sha256:dffd9992ca398466a663c87c92cfea2a2db0ae0cf33fcb99da60eec52addbfc5"
        },
>>>>>>> 329f2452
        "Title": "glibc: Incorrect attempt to use a 64-bit register for size_t in assembly codes results in segmentation fault",
        "Description": "The string component in the GNU C Library (aka glibc or libc6) through 2.28, when running on the x32 architecture, incorrectly attempts to use a 64-bit register for size_t in assembly codes, which can lead to a segmentation fault or possibly unspecified other impact, as demonstrated by a crash in __memmove_avx_unaligned_erms in sysdeps/x86_64/multiarch/memmove-vec-unaligned-erms.S during a memcpy.",
        "Severity": "LOW",
        "References": [
          "http://www.securityfocus.com/bid/106671",
          "https://cve.mitre.org/cgi-bin/cvename.cgi?name=CVE-2019-6488",
          "https://sourceware.org/bugzilla/show_bug.cgi?id=24097"
        ]
      },
      {
        "VulnerabilityID": "CVE-2019-7309",
        "PkgName": "libc6",
        "InstalledVersion": "2.24-11+deb9u4",
        "LayerID": "sha256:dffd9992ca398466a663c87c92cfea2a2db0ae0cf33fcb99da60eec52addbfc5",
        "SeveritySource": "debian",
        "Title": "glibc: memcmp function incorrectly returns zero",
        "Description": "In the GNU C Library (aka glibc or libc6) through 2.29, the memcmp function for the x32 architecture can incorrectly return zero (indicating that the inputs are equal) because the RDX most significant bit is mishandled.",
        "Severity": "LOW",
        "References": [
          "http://www.securityfocus.com/bid/106835",
          "https://cve.mitre.org/cgi-bin/cvename.cgi?name=CVE-2019-7309",
          "https://sourceware.org/bugzilla/show_bug.cgi?id=24155",
          "https://sourceware.org/ml/libc-alpha/2019-02/msg00041.html"
        ]
      },
      {
        "VulnerabilityID": "CVE-2019-9192",
        "PkgName": "libc6",
        "InstalledVersion": "2.24-11+deb9u4",
<<<<<<< HEAD
        "LayerID": "sha256:dffd9992ca398466a663c87c92cfea2a2db0ae0cf33fcb99da60eec52addbfc5",
        "SeveritySource": "debian",
=======
        "Layer": {
          "DiffID": "sha256:dffd9992ca398466a663c87c92cfea2a2db0ae0cf33fcb99da60eec52addbfc5"
        },
>>>>>>> 329f2452
        "Title": "glibc: uncontrolled recursion in function check_dst_limits_calc_pos_1 in posix/regexec.c",
        "Description": "** DISPUTED ** In the GNU C Library (aka glibc or libc6) through 2.29, check_dst_limits_calc_pos_1 in posix/regexec.c has Uncontrolled Recursion, as demonstrated by '(|)(\\\\1\\\\1)*' in grep, a different issue than CVE-2018-20796. NOTE: the software maintainer disputes that this is a vulnerability because the behavior occurs only with a crafted pattern.",
        "Severity": "LOW",
        "References": [
          "https://sourceware.org/bugzilla/show_bug.cgi?id=24269",
          "https://support.f5.com/csp/article/K26346590?utm_source=f5support\u0026amp;utm_medium=RSS"
        ]
      },
      {
        "VulnerabilityID": "CVE-2020-10029",
        "PkgName": "libc6",
        "InstalledVersion": "2.24-11+deb9u4",
<<<<<<< HEAD
        "LayerID": "sha256:dffd9992ca398466a663c87c92cfea2a2db0ae0cf33fcb99da60eec52addbfc5",
        "SeveritySource": "nvd",
        "Title": "glibc: stack corruption from crafted input in cosl, sinl, sincosl, and tanl functions",
        "Description": "The GNU C Library (aka glibc or libc6) before 2.32 could overflow an on-stack buffer during range reduction if an input to an 80-bit long double function contains a non-canonical bit pattern, a seen when passing a 0x5d414141414141410000 value to sinl on x86 targets. This is related to sysdeps/ieee754/ldbl-96/e_rem_pio2l.c.",
=======
        "Layer": {
          "DiffID": "sha256:dffd9992ca398466a663c87c92cfea2a2db0ae0cf33fcb99da60eec52addbfc5"
        },
        "Title": "glibc: memcmp function incorrectly returns zero",
        "Description": "In the GNU C Library (aka glibc or libc6) through 2.29, the memcmp function for the x32 architecture can incorrectly return zero (indicating that the inputs are equal) because the RDX most significant bit is mishandled.",
>>>>>>> 329f2452
        "Severity": "LOW",
        "References": [
          "http://lists.opensuse.org/opensuse-security-announce/2020-03/msg00033.html",
          "https://sourceware.org/bugzilla/show_bug.cgi?id=25487",
          "https://sourceware.org/git/gitweb.cgi?p=glibc.git;a=commit;h=9333498794cde1d5cca518badf79533a24114b6f"
        ]
      },
      {
        "VulnerabilityID": "CVE-2019-1563",
        "PkgName": "libssl1.1",
        "InstalledVersion": "1.1.0k-1~deb9u1",
        "FixedVersion": "1.1.0l-1~deb9u1",
        "LayerID": "sha256:dffd9992ca398466a663c87c92cfea2a2db0ae0cf33fcb99da60eec52addbfc5",
        "SeveritySource": "nvd",
        "Title": "openssl: information disclosure in PKCS7_dataDecode and CMS_decrypt_set1_pkey",
        "Description": "In situations where an attacker receives automated notification of the success or failure of a decryption attempt an attacker, after sending a very large number of messages to be decrypted, can recover a CMS/PKCS7 transported encryption key or decrypt any RSA encrypted message that was encrypted with the public RSA key, using a Bleichenbacher padding oracle attack. Applications are not affected if they use a certificate together with the private RSA key to the CMS_decrypt or PKCS7_decrypt functions to select the correct recipient info to decrypt. Fixed in OpenSSL 1.1.1d (Affected 1.1.1-1.1.1c). Fixed in OpenSSL 1.1.0l (Affected 1.1.0-1.1.0k). Fixed in OpenSSL 1.0.2t (Affected 1.0.2-1.0.2s).",
        "Severity": "MEDIUM",
        "References": [
          "http://packetstormsecurity.com/files/154467/Slackware-Security-Advisory-openssl-Updates.html",
          "https://cve.mitre.org/cgi-bin/cvename.cgi?name=CVE-2019-1563",
          "https://git.openssl.org/gitweb/?p=openssl.git;a=commitdiff;h=08229ad838c50f644d7e928e2eef147b4308ad64",
          "https://git.openssl.org/gitweb/?p=openssl.git;a=commitdiff;h=631f94db0065c78181ca9ba5546ebc8bb3884b97",
          "https://git.openssl.org/gitweb/?p=openssl.git;a=commitdiff;h=e21f8cf78a125cd3c8c0d1a1a6c8bb0b901f893f",
          "https://seclists.org/bugtraq/2019/Sep/25",
          "https://security.netapp.com/advisory/ntap-20190919-0002/",
          "https://www.openssl.org/news/secadv/20190910.txt"
        ]
      },
      {
        "VulnerabilityID": "CVE-2007-6755",
        "PkgName": "libssl1.1",
        "InstalledVersion": "1.1.0k-1~deb9u1",
<<<<<<< HEAD
        "LayerID": "sha256:dffd9992ca398466a663c87c92cfea2a2db0ae0cf33fcb99da60eec52addbfc5",
        "SeveritySource": "debian",
=======
        "Layer": {
          "DiffID": "sha256:dffd9992ca398466a663c87c92cfea2a2db0ae0cf33fcb99da60eec52addbfc5"
        },
>>>>>>> 329f2452
        "Title": "Dual_EC_DRBG: weak pseudo random number generator",
        "Description": "The NIST SP 800-90A default statement of the Dual Elliptic Curve Deterministic Random Bit Generation (Dual_EC_DRBG) algorithm contains point Q constants with a possible relationship to certain \"skeleton key\" values, which might allow context-dependent attackers to defeat cryptographic protection mechanisms by leveraging knowledge of those values.  NOTE: this is a preliminary CVE for Dual_EC_DRBG; future research may provide additional details about point Q and associated attacks, and could potentially lead to a RECAST or REJECT of this CVE.",
        "Severity": "LOW",
        "References": [
          "http://arstechnica.com/security/2013/09/stop-using-nsa-influence-code-in-our-product-rsa-tells-customers/",
          "http://blog.cryptographyengineering.com/2013/09/rsa-warns-developers-against-its-own.html",
          "http://blog.cryptographyengineering.com/2013/09/the-many-flaws-of-dualecdrbg.html",
          "http://rump2007.cr.yp.to/15-shumow.pdf",
          "http://stream.wsj.com/story/latest-headlines/SS-2-63399/SS-2-332655/",
          "http://threatpost.com/in-wake-of-latest-crypto-revelations-everything-is-suspect",
          "http://www.securityfocus.com/bid/63657",
          "https://www.schneier.com/blog/archives/2007/11/the_strange_sto.html"
        ]
      },
      {
        "VulnerabilityID": "CVE-2010-0928",
        "PkgName": "libssl1.1",
        "InstalledVersion": "1.1.0k-1~deb9u1",
<<<<<<< HEAD
        "LayerID": "sha256:dffd9992ca398466a663c87c92cfea2a2db0ae0cf33fcb99da60eec52addbfc5",
        "SeveritySource": "debian",
=======
        "Layer": {
          "DiffID": "sha256:dffd9992ca398466a663c87c92cfea2a2db0ae0cf33fcb99da60eec52addbfc5"
        },
>>>>>>> 329f2452
        "Title": "openssl: RSA authentication weakness",
        "Description": "OpenSSL 0.9.8i on the Gaisler Research LEON3 SoC on the Xilinx Virtex-II Pro FPGA uses a Fixed Width Exponentiation (FWE) algorithm for certain signature calculations, and does not verify the signature before providing it to a caller, which makes it easier for physically proximate attackers to determine the private key via a modified supply voltage for the microprocessor, related to a \"fault-based attack.\"",
        "Severity": "LOW",
        "References": [
          "http://rdist.root.org/2010/03/08/attacking-rsa-exponentiation-with-fault-injection/",
          "http://www.eecs.umich.edu/%7Evaleria/research/publications/DATE10RSA.pdf",
          "http://www.networkworld.com/news/2010/030410-rsa-security-attack.html",
          "http://www.osvdb.org/62808",
          "http://www.theregister.co.uk/2010/03/04/severe_openssl_vulnerability/",
          "https://exchange.xforce.ibmcloud.com/vulnerabilities/56750"
        ]
      },
      {
        "VulnerabilityID": "CVE-2019-1551",
        "PkgName": "libssl1.1",
        "InstalledVersion": "1.1.0k-1~deb9u1",
        "LayerID": "sha256:dffd9992ca398466a663c87c92cfea2a2db0ae0cf33fcb99da60eec52addbfc5",
        "SeveritySource": "debian",
        "Title": "openssl: Integer overflow in RSAZ modular exponentiation on x86_64",
        "Description": "There is an overflow bug in the x64_64 Montgomery squaring procedure used in exponentiation with 512-bit moduli. No EC algorithms are affected. Analysis suggests that attacks against 2-prime RSA1024, 3-prime RSA1536, and DSA1024 as a result of this defect would be very difficult to perform and are not believed likely. Attacks against DH512 are considered just feasible. However, for an attack the target would have to re-use the DH512 private key, which is not recommended anyway. Also applications directly using the low level API BN_mod_exp may be affected if they use BN_FLG_CONSTTIME. Fixed in OpenSSL 1.1.1e (Affected 1.1.1-1.1.1d). Fixed in OpenSSL 1.0.2u (Affected 1.0.2-1.0.2t).",
        "Severity": "LOW",
        "References": [
          "http://lists.opensuse.org/opensuse-security-announce/2020-01/msg00030.html",
          "http://packetstormsecurity.com/files/155754/Slackware-Security-Advisory-openssl-Updates.html",
          "https://cve.mitre.org/cgi-bin/cvename.cgi?name=CVE-2019-1551",
          "https://git.openssl.org/gitweb/?p=openssl.git;a=commitdiff;h=419102400a2811582a7a3d4a4e317d72e5ce0a8f",
          "https://git.openssl.org/gitweb/?p=openssl.git;a=commitdiff;h=f1c5eea8a817075d31e43f5876993c6710238c98",
          "https://github.com/openssl/openssl/pull/10575",
          "https://seclists.org/bugtraq/2019/Dec/39",
          "https://seclists.org/bugtraq/2019/Dec/46",
          "https://security.netapp.com/advisory/ntap-20191210-0001/",
          "https://www.debian.org/security/2019/dsa-4594",
          "https://www.openssl.org/news/secadv/20191206.txt",
          "https://www.tenable.com/security/tns-2019-09"
        ]
      },
      {
        "VulnerabilityID": "CVE-2019-1563",
        "PkgName": "openssl",
        "InstalledVersion": "1.1.0k-1~deb9u1",
        "FixedVersion": "1.1.0l-1~deb9u1",
<<<<<<< HEAD
        "LayerID": "sha256:dffd9992ca398466a663c87c92cfea2a2db0ae0cf33fcb99da60eec52addbfc5",
        "SeveritySource": "nvd",
=======
        "Layer": {
          "DiffID": "sha256:dffd9992ca398466a663c87c92cfea2a2db0ae0cf33fcb99da60eec52addbfc5"
        },
>>>>>>> 329f2452
        "Title": "openssl: information disclosure in PKCS7_dataDecode and CMS_decrypt_set1_pkey",
        "Description": "In situations where an attacker receives automated notification of the success or failure of a decryption attempt an attacker, after sending a very large number of messages to be decrypted, can recover a CMS/PKCS7 transported encryption key or decrypt any RSA encrypted message that was encrypted with the public RSA key, using a Bleichenbacher padding oracle attack. Applications are not affected if they use a certificate together with the private RSA key to the CMS_decrypt or PKCS7_decrypt functions to select the correct recipient info to decrypt. Fixed in OpenSSL 1.1.1d (Affected 1.1.1-1.1.1c). Fixed in OpenSSL 1.1.0l (Affected 1.1.0-1.1.0k). Fixed in OpenSSL 1.0.2t (Affected 1.0.2-1.0.2s).",
        "Severity": "MEDIUM",
        "References": [
          "http://packetstormsecurity.com/files/154467/Slackware-Security-Advisory-openssl-Updates.html",
          "https://cve.mitre.org/cgi-bin/cvename.cgi?name=CVE-2019-1563",
          "https://git.openssl.org/gitweb/?p=openssl.git;a=commitdiff;h=08229ad838c50f644d7e928e2eef147b4308ad64",
          "https://git.openssl.org/gitweb/?p=openssl.git;a=commitdiff;h=631f94db0065c78181ca9ba5546ebc8bb3884b97",
          "https://git.openssl.org/gitweb/?p=openssl.git;a=commitdiff;h=e21f8cf78a125cd3c8c0d1a1a6c8bb0b901f893f",
          "https://seclists.org/bugtraq/2019/Sep/25",
          "https://security.netapp.com/advisory/ntap-20190919-0002/",
          "https://www.openssl.org/news/secadv/20190910.txt"
        ]
      },
      {
        "VulnerabilityID": "CVE-2007-6755",
        "PkgName": "openssl",
        "InstalledVersion": "1.1.0k-1~deb9u1",
<<<<<<< HEAD
        "LayerID": "sha256:dffd9992ca398466a663c87c92cfea2a2db0ae0cf33fcb99da60eec52addbfc5",
        "SeveritySource": "debian",
=======
        "Layer": {
          "DiffID": "sha256:dffd9992ca398466a663c87c92cfea2a2db0ae0cf33fcb99da60eec52addbfc5"
        },
>>>>>>> 329f2452
        "Title": "Dual_EC_DRBG: weak pseudo random number generator",
        "Description": "The NIST SP 800-90A default statement of the Dual Elliptic Curve Deterministic Random Bit Generation (Dual_EC_DRBG) algorithm contains point Q constants with a possible relationship to certain \"skeleton key\" values, which might allow context-dependent attackers to defeat cryptographic protection mechanisms by leveraging knowledge of those values.  NOTE: this is a preliminary CVE for Dual_EC_DRBG; future research may provide additional details about point Q and associated attacks, and could potentially lead to a RECAST or REJECT of this CVE.",
        "Severity": "LOW",
        "References": [
          "http://arstechnica.com/security/2013/09/stop-using-nsa-influence-code-in-our-product-rsa-tells-customers/",
          "http://blog.cryptographyengineering.com/2013/09/rsa-warns-developers-against-its-own.html",
          "http://blog.cryptographyengineering.com/2013/09/the-many-flaws-of-dualecdrbg.html",
          "http://rump2007.cr.yp.to/15-shumow.pdf",
          "http://stream.wsj.com/story/latest-headlines/SS-2-63399/SS-2-332655/",
          "http://threatpost.com/in-wake-of-latest-crypto-revelations-everything-is-suspect",
          "http://www.securityfocus.com/bid/63657",
          "https://www.schneier.com/blog/archives/2007/11/the_strange_sto.html"
        ]
      },
      {
        "VulnerabilityID": "CVE-2010-0928",
        "PkgName": "openssl",
        "InstalledVersion": "1.1.0k-1~deb9u1",
<<<<<<< HEAD
        "LayerID": "sha256:dffd9992ca398466a663c87c92cfea2a2db0ae0cf33fcb99da60eec52addbfc5",
        "SeveritySource": "debian",
=======
        "Layer": {
          "DiffID": "sha256:dffd9992ca398466a663c87c92cfea2a2db0ae0cf33fcb99da60eec52addbfc5"
        },
>>>>>>> 329f2452
        "Title": "openssl: RSA authentication weakness",
        "Description": "OpenSSL 0.9.8i on the Gaisler Research LEON3 SoC on the Xilinx Virtex-II Pro FPGA uses a Fixed Width Exponentiation (FWE) algorithm for certain signature calculations, and does not verify the signature before providing it to a caller, which makes it easier for physically proximate attackers to determine the private key via a modified supply voltage for the microprocessor, related to a \"fault-based attack.\"",
        "Severity": "LOW",
        "References": [
          "http://rdist.root.org/2010/03/08/attacking-rsa-exponentiation-with-fault-injection/",
          "http://www.eecs.umich.edu/%7Evaleria/research/publications/DATE10RSA.pdf",
          "http://www.networkworld.com/news/2010/030410-rsa-security-attack.html",
          "http://www.osvdb.org/62808",
          "http://www.theregister.co.uk/2010/03/04/severe_openssl_vulnerability/",
          "https://exchange.xforce.ibmcloud.com/vulnerabilities/56750"
        ]
      },
      {
        "VulnerabilityID": "CVE-2019-1551",
        "PkgName": "openssl",
        "InstalledVersion": "1.1.0k-1~deb9u1",
<<<<<<< HEAD
        "LayerID": "sha256:dffd9992ca398466a663c87c92cfea2a2db0ae0cf33fcb99da60eec52addbfc5",
        "SeveritySource": "debian",
        "Title": "openssl: Integer overflow in RSAZ modular exponentiation on x86_64",
        "Description": "There is an overflow bug in the x64_64 Montgomery squaring procedure used in exponentiation with 512-bit moduli. No EC algorithms are affected. Analysis suggests that attacks against 2-prime RSA1024, 3-prime RSA1536, and DSA1024 as a result of this defect would be very difficult to perform and are not believed likely. Attacks against DH512 are considered just feasible. However, for an attack the target would have to re-use the DH512 private key, which is not recommended anyway. Also applications directly using the low level API BN_mod_exp may be affected if they use BN_FLG_CONSTTIME. Fixed in OpenSSL 1.1.1e (Affected 1.1.1-1.1.1d). Fixed in OpenSSL 1.0.2u (Affected 1.0.2-1.0.2t).",
        "Severity": "LOW",
=======
        "FixedVersion": "1.1.0l-1~deb9u1",
        "Layer": {
          "DiffID": "sha256:dffd9992ca398466a663c87c92cfea2a2db0ae0cf33fcb99da60eec52addbfc5"
        },
        "Title": "openssl: information disclosure in PKCS7_dataDecode and CMS_decrypt_set1_pkey",
        "Description": "In situations where an attacker receives automated notification of the success or failure of a decryption attempt an attacker, after sending a very large number of messages to be decrypted, can recover a CMS/PKCS7 transported encryption key or decrypt any RSA encrypted message that was encrypted with the public RSA key, using a Bleichenbacher padding oracle attack. Applications are not affected if they use a certificate together with the private RSA key to the CMS_decrypt or PKCS7_decrypt functions to select the correct recipient info to decrypt. Fixed in OpenSSL 1.1.1d (Affected 1.1.1-1.1.1c). Fixed in OpenSSL 1.1.0l (Affected 1.1.0-1.1.0k). Fixed in OpenSSL 1.0.2t (Affected 1.0.2-1.0.2s).",
        "Severity": "MEDIUM",
>>>>>>> 329f2452
        "References": [
          "http://lists.opensuse.org/opensuse-security-announce/2020-01/msg00030.html",
          "http://packetstormsecurity.com/files/155754/Slackware-Security-Advisory-openssl-Updates.html",
          "https://cve.mitre.org/cgi-bin/cvename.cgi?name=CVE-2019-1551",
          "https://git.openssl.org/gitweb/?p=openssl.git;a=commitdiff;h=419102400a2811582a7a3d4a4e317d72e5ce0a8f",
          "https://git.openssl.org/gitweb/?p=openssl.git;a=commitdiff;h=f1c5eea8a817075d31e43f5876993c6710238c98",
          "https://github.com/openssl/openssl/pull/10575",
          "https://seclists.org/bugtraq/2019/Dec/39",
          "https://seclists.org/bugtraq/2019/Dec/46",
          "https://security.netapp.com/advisory/ntap-20191210-0001/",
          "https://www.debian.org/security/2019/dsa-4594",
          "https://www.openssl.org/news/secadv/20191206.txt",
          "https://www.tenable.com/security/tns-2019-09"
        ]
      }
    ]
  }
]<|MERGE_RESOLUTION|>--- conflicted
+++ resolved
@@ -7,14 +7,10 @@
         "VulnerabilityID": "CVE-2018-1000001",
         "PkgName": "libc6",
         "InstalledVersion": "2.24-11+deb9u4",
-<<<<<<< HEAD
-        "LayerID": "sha256:dffd9992ca398466a663c87c92cfea2a2db0ae0cf33fcb99da60eec52addbfc5",
-        "SeveritySource": "nvd",
-=======
-        "Layer": {
-          "DiffID": "sha256:dffd9992ca398466a663c87c92cfea2a2db0ae0cf33fcb99da60eec52addbfc5"
-        },
->>>>>>> 329f2452
+        "Layer": {
+          "DiffID": "sha256:dffd9992ca398466a663c87c92cfea2a2db0ae0cf33fcb99da60eec52addbfc5"
+        },
+        "SeveritySource": "nvd",
         "Title": "glibc: realpath() buffer underflow when getcwd() returns relative path allows privilege escalation",
         "Description": "In glibc 2.26 and earlier there is confusion in the usage of getcwd() by realpath() which can be used to write before the destination buffer leading to a buffer underflow and potential code execution.",
         "Severity": "HIGH",
@@ -38,14 +34,10 @@
         "VulnerabilityID": "CVE-2018-6485",
         "PkgName": "libc6",
         "InstalledVersion": "2.24-11+deb9u4",
-<<<<<<< HEAD
-        "LayerID": "sha256:dffd9992ca398466a663c87c92cfea2a2db0ae0cf33fcb99da60eec52addbfc5",
-        "SeveritySource": "nvd",
-=======
-        "Layer": {
-          "DiffID": "sha256:dffd9992ca398466a663c87c92cfea2a2db0ae0cf33fcb99da60eec52addbfc5"
-        },
->>>>>>> 329f2452
+        "Layer": {
+          "DiffID": "sha256:dffd9992ca398466a663c87c92cfea2a2db0ae0cf33fcb99da60eec52addbfc5"
+        },
+        "SeveritySource": "nvd",
         "Title": "glibc: Integer overflow in posix_memalign in memalign functions",
         "Description": "An integer overflow in the implementation of the posix_memalign in memalign functions in the GNU C Library (aka glibc or libc6) 2.26 and earlier could cause these functions to return a pointer to a heap area that is too small, potentially leading to heap corruption.",
         "Severity": "HIGH",
@@ -67,14 +59,10 @@
         "VulnerabilityID": "CVE-2018-6551",
         "PkgName": "libc6",
         "InstalledVersion": "2.24-11+deb9u4",
-<<<<<<< HEAD
-        "LayerID": "sha256:dffd9992ca398466a663c87c92cfea2a2db0ae0cf33fcb99da60eec52addbfc5",
-        "SeveritySource": "nvd",
-=======
-        "Layer": {
-          "DiffID": "sha256:dffd9992ca398466a663c87c92cfea2a2db0ae0cf33fcb99da60eec52addbfc5"
-        },
->>>>>>> 329f2452
+        "Layer": {
+          "DiffID": "sha256:dffd9992ca398466a663c87c92cfea2a2db0ae0cf33fcb99da60eec52addbfc5"
+        },
+        "SeveritySource": "nvd",
         "Title": "glibc: integer overflow in malloc functions",
         "Description": "The malloc implementation in the GNU C Library (aka glibc or libc6), from version 2.24 to 2.26 on powerpc, and only in version 2.26 on i386, did not properly handle malloc calls with arguments close to SIZE_MAX and could return a pointer to a heap region that is smaller than requested, eventually leading to heap corruption.",
         "Severity": "HIGH",
@@ -86,34 +74,13 @@
         ]
       },
       {
-<<<<<<< HEAD
         "VulnerabilityID": "CVE-2019-9169",
         "PkgName": "libc6",
         "InstalledVersion": "2.24-11+deb9u4",
-        "LayerID": "sha256:dffd9992ca398466a663c87c92cfea2a2db0ae0cf33fcb99da60eec52addbfc5",
-        "SeveritySource": "nvd",
-=======
-        "VulnerabilityID": "CVE-2019-1010022",
-        "PkgName": "libc6",
-        "InstalledVersion": "2.24-11+deb9u4",
-        "Layer": {
-          "DiffID": "sha256:dffd9992ca398466a663c87c92cfea2a2db0ae0cf33fcb99da60eec52addbfc5"
-        },
-        "Title": "glibc: stack guard protection bypass",
-        "Description": "GNU Libc current is affected by: Mitigation bypass. The impact is: Attacker may bypass stack guard protection. The component is: nptl. The attack vector is: Exploit stack buffer overflow vulnerability and use this bypass vulnerability to bypass stack guard.",
-        "Severity": "HIGH",
-        "References": [
-          "https://sourceware.org/bugzilla/show_bug.cgi?id=22850"
-        ]
-      },
-      {
-        "VulnerabilityID": "CVE-2019-9169",
-        "PkgName": "libc6",
-        "InstalledVersion": "2.24-11+deb9u4",
-        "Layer": {
-          "DiffID": "sha256:dffd9992ca398466a663c87c92cfea2a2db0ae0cf33fcb99da60eec52addbfc5"
-        },
->>>>>>> 329f2452
+        "Layer": {
+          "DiffID": "sha256:dffd9992ca398466a663c87c92cfea2a2db0ae0cf33fcb99da60eec52addbfc5"
+        },
+        "SeveritySource": "nvd",
         "Title": "glibc: regular-expression match via proceed_next_node in posix/regexec.c leads to heap-based buffer over-read",
         "Description": "In the GNU C Library (aka glibc or libc6) through 2.29, proceed_next_node in posix/regexec.c has a heap-based buffer over-read via an attempted case-insensitive regular-expression match.",
         "Severity": "HIGH",
@@ -133,7 +100,9 @@
         "VulnerabilityID": "CVE-2020-1752",
         "PkgName": "libc6",
         "InstalledVersion": "2.24-11+deb9u4",
-        "LayerID": "sha256:dffd9992ca398466a663c87c92cfea2a2db0ae0cf33fcb99da60eec52addbfc5",
+        "Layer": {
+          "DiffID": "sha256:dffd9992ca398466a663c87c92cfea2a2db0ae0cf33fcb99da60eec52addbfc5"
+        },
         "Title": "glibc: use-after-free in glob() function when expanding ~user",
         "Description": "A use-after-free vulnerability was found in glibc in the way the tilde expansion was carried out. Directory paths containing an initial tilde followed by a valid username were affected by this issue. A local attacker could exploit this flaw by creating a specially crafted path that, when processed by the glob function, would potentially lead to arbitrary code execution.",
         "Severity": "HIGH"
@@ -142,14 +111,10 @@
         "VulnerabilityID": "CVE-2009-5155",
         "PkgName": "libc6",
         "InstalledVersion": "2.24-11+deb9u4",
-<<<<<<< HEAD
-        "LayerID": "sha256:dffd9992ca398466a663c87c92cfea2a2db0ae0cf33fcb99da60eec52addbfc5",
-        "SeveritySource": "nvd",
-=======
-        "Layer": {
-          "DiffID": "sha256:dffd9992ca398466a663c87c92cfea2a2db0ae0cf33fcb99da60eec52addbfc5"
-        },
->>>>>>> 329f2452
+        "Layer": {
+          "DiffID": "sha256:dffd9992ca398466a663c87c92cfea2a2db0ae0cf33fcb99da60eec52addbfc5"
+        },
+        "SeveritySource": "nvd",
         "Title": "glibc: parse_reg_exp in posix/regcomp.c misparses alternatives leading to denial of service or trigger incorrect result",
         "Description": "In the GNU C Library (aka glibc or libc6) before 2.28, parse_reg_exp in posix/regcomp.c misparses alternatives, which allows attackers to cause a denial of service (assertion failure and application exit) or trigger an incorrect result by attempting a regular-expression match.",
         "Severity": "MEDIUM",
@@ -170,7 +135,9 @@
         "VulnerabilityID": "CVE-2016-10739",
         "PkgName": "libc6",
         "InstalledVersion": "2.24-11+deb9u4",
-        "LayerID": "sha256:dffd9992ca398466a663c87c92cfea2a2db0ae0cf33fcb99da60eec52addbfc5",
+        "Layer": {
+          "DiffID": "sha256:dffd9992ca398466a663c87c92cfea2a2db0ae0cf33fcb99da60eec52addbfc5"
+        },
         "SeveritySource": "nvd",
         "Title": "glibc: getaddrinfo should reject IP addresses with trailing characters",
         "Description": "In the GNU C Library (aka glibc or libc6) through 2.28, the getaddrinfo function would successfully parse a string that contained an IPv4 address followed by whitespace and arbitrary characters, which could lead applications to incorrectly assume that it had parsed a valid string, without the possibility of embedded HTTP headers or other potentially dangerous substrings.",
@@ -190,7 +157,9 @@
         "VulnerabilityID": "CVE-2017-12132",
         "PkgName": "libc6",
         "InstalledVersion": "2.24-11+deb9u4",
-        "LayerID": "sha256:dffd9992ca398466a663c87c92cfea2a2db0ae0cf33fcb99da60eec52addbfc5",
+        "Layer": {
+          "DiffID": "sha256:dffd9992ca398466a663c87c92cfea2a2db0ae0cf33fcb99da60eec52addbfc5"
+        },
         "SeveritySource": "nvd",
         "Title": "glibc: Fragmentation attacks possible when EDNS0 is enabled",
         "Description": "The DNS stub resolver in the GNU C Library (aka glibc or libc6) before version 2.26, when EDNS support is enabled, will solicit large UDP responses from name servers, potentially simplifying off-path DNS spoofing attacks due to IP fragmentation.",
@@ -209,7 +178,9 @@
         "VulnerabilityID": "CVE-2020-1751",
         "PkgName": "libc6",
         "InstalledVersion": "2.24-11+deb9u4",
-        "LayerID": "sha256:dffd9992ca398466a663c87c92cfea2a2db0ae0cf33fcb99da60eec52addbfc5",
+        "Layer": {
+          "DiffID": "sha256:dffd9992ca398466a663c87c92cfea2a2db0ae0cf33fcb99da60eec52addbfc5"
+        },
         "Title": "glibc: array overflow in backtrace on powerpc",
         "Description": "No description is available for this CVE.",
         "Severity": "MEDIUM"
@@ -218,14 +189,10 @@
         "VulnerabilityID": "CVE-2010-4051",
         "PkgName": "libc6",
         "InstalledVersion": "2.24-11+deb9u4",
-<<<<<<< HEAD
-        "LayerID": "sha256:dffd9992ca398466a663c87c92cfea2a2db0ae0cf33fcb99da60eec52addbfc5",
-        "SeveritySource": "debian",
-=======
-        "Layer": {
-          "DiffID": "sha256:dffd9992ca398466a663c87c92cfea2a2db0ae0cf33fcb99da60eec52addbfc5"
-        },
->>>>>>> 329f2452
+        "Layer": {
+          "DiffID": "sha256:dffd9992ca398466a663c87c92cfea2a2db0ae0cf33fcb99da60eec52addbfc5"
+        },
+        "SeveritySource": "debian",
         "Title": "CVE-2010-4052 glibc: De-recursivise regular expression engine",
         "Description": "The regcomp implementation in the GNU C Library (aka glibc or libc6) through 2.11.3, and 2.12.x through 2.12.2, allows context-dependent attackers to cause a denial of service (application crash) via a regular expression containing adjacent bounded repetitions that bypass the intended RE_DUP_MAX limitation, as demonstrated by a {10,}{10,}{10,}{10,}{10,} sequence in the proftpd.gnu.c exploit for ProFTPD, related to a \"RE_DUP_MAX overflow.\"",
         "Severity": "LOW",
@@ -247,14 +214,10 @@
         "VulnerabilityID": "CVE-2010-4052",
         "PkgName": "libc6",
         "InstalledVersion": "2.24-11+deb9u4",
-<<<<<<< HEAD
-        "LayerID": "sha256:dffd9992ca398466a663c87c92cfea2a2db0ae0cf33fcb99da60eec52addbfc5",
-        "SeveritySource": "debian",
-=======
-        "Layer": {
-          "DiffID": "sha256:dffd9992ca398466a663c87c92cfea2a2db0ae0cf33fcb99da60eec52addbfc5"
-        },
->>>>>>> 329f2452
+        "Layer": {
+          "DiffID": "sha256:dffd9992ca398466a663c87c92cfea2a2db0ae0cf33fcb99da60eec52addbfc5"
+        },
+        "SeveritySource": "debian",
         "Title": "CVE-2010-4051 CVE-2010-4052 glibc: De-recursivise regular expression engine",
         "Description": "Stack consumption vulnerability in the regcomp implementation in the GNU C Library (aka glibc or libc6) through 2.11.3, and 2.12.x through 2.12.2, allows context-dependent attackers to cause a denial of service (resource exhaustion) via a regular expression containing adjacent repetition operators, as demonstrated by a {10,}{10,}{10,}{10,} sequence in the proftpd.gnu.c exploit for ProFTPD.",
         "Severity": "LOW",
@@ -276,14 +239,10 @@
         "VulnerabilityID": "CVE-2010-4756",
         "PkgName": "libc6",
         "InstalledVersion": "2.24-11+deb9u4",
-<<<<<<< HEAD
-        "LayerID": "sha256:dffd9992ca398466a663c87c92cfea2a2db0ae0cf33fcb99da60eec52addbfc5",
-        "SeveritySource": "debian",
-=======
-        "Layer": {
-          "DiffID": "sha256:dffd9992ca398466a663c87c92cfea2a2db0ae0cf33fcb99da60eec52addbfc5"
-        },
->>>>>>> 329f2452
+        "Layer": {
+          "DiffID": "sha256:dffd9992ca398466a663c87c92cfea2a2db0ae0cf33fcb99da60eec52addbfc5"
+        },
+        "SeveritySource": "debian",
         "Title": "glibc: glob implementation can cause excessive CPU and memory consumption due to crafted glob expressions",
         "Description": "The glob implementation in the GNU C Library (aka glibc or libc6) allows remote authenticated users to cause a denial of service (CPU and memory consumption) via crafted glob expressions that do not match any pathnames, as demonstrated by glob expressions in STAT commands to an FTP daemon, a different vulnerability than CVE-2010-2632.",
         "Severity": "LOW",
@@ -297,14 +256,10 @@
         "VulnerabilityID": "CVE-2015-8985",
         "PkgName": "libc6",
         "InstalledVersion": "2.24-11+deb9u4",
-<<<<<<< HEAD
-        "LayerID": "sha256:dffd9992ca398466a663c87c92cfea2a2db0ae0cf33fcb99da60eec52addbfc5",
-        "SeveritySource": "debian",
-=======
-        "Layer": {
-          "DiffID": "sha256:dffd9992ca398466a663c87c92cfea2a2db0ae0cf33fcb99da60eec52addbfc5"
-        },
->>>>>>> 329f2452
+        "Layer": {
+          "DiffID": "sha256:dffd9992ca398466a663c87c92cfea2a2db0ae0cf33fcb99da60eec52addbfc5"
+        },
+        "SeveritySource": "debian",
         "Title": "glibc: potential denial of service in pop_fail_stack()",
         "Description": "The pop_fail_stack function in the GNU C Library (aka glibc or libc6) allows context-dependent attackers to cause a denial of service (assertion failure and application crash) via vectors related to extended regular expression processing.",
         "Severity": "LOW",
@@ -320,14 +275,10 @@
         "VulnerabilityID": "CVE-2016-10228",
         "PkgName": "libc6",
         "InstalledVersion": "2.24-11+deb9u4",
-<<<<<<< HEAD
-        "LayerID": "sha256:dffd9992ca398466a663c87c92cfea2a2db0ae0cf33fcb99da60eec52addbfc5",
-        "SeveritySource": "debian",
-=======
-        "Layer": {
-          "DiffID": "sha256:dffd9992ca398466a663c87c92cfea2a2db0ae0cf33fcb99da60eec52addbfc5"
-        },
->>>>>>> 329f2452
+        "Layer": {
+          "DiffID": "sha256:dffd9992ca398466a663c87c92cfea2a2db0ae0cf33fcb99da60eec52addbfc5"
+        },
+        "SeveritySource": "debian",
         "Title": "glibc: iconv program can hang when invoked with the -c option",
         "Description": "The iconv program in the GNU C Library (aka glibc or libc6) 2.25 and earlier, when invoked with the -c option, enters an infinite loop when processing invalid multi-byte input sequences, leading to a denial of service.",
         "Severity": "LOW",
@@ -338,45 +289,16 @@
         ]
       },
       {
-<<<<<<< HEAD
         "VulnerabilityID": "CVE-2018-20796",
         "PkgName": "libc6",
         "InstalledVersion": "2.24-11+deb9u4",
-        "LayerID": "sha256:dffd9992ca398466a663c87c92cfea2a2db0ae0cf33fcb99da60eec52addbfc5",
+        "Layer": {
+          "DiffID": "sha256:dffd9992ca398466a663c87c92cfea2a2db0ae0cf33fcb99da60eec52addbfc5"
+        },
         "SeveritySource": "debian",
         "Title": "glibc: uncontrolled recursion in function check_dst_limits_calc_pos_1 in posix/regexec.c",
         "Description": "In the GNU C Library (aka glibc or libc6) through 2.29, check_dst_limits_calc_pos_1 in posix/regexec.c has Uncontrolled Recursion, as demonstrated by '(\\227|)(\\\\1\\\\1|t1|\\\\\\2537)+' in grep.",
         "Severity": "LOW",
-=======
-        "VulnerabilityID": "CVE-2016-10739",
-        "PkgName": "libc6",
-        "InstalledVersion": "2.24-11+deb9u4",
-        "Layer": {
-          "DiffID": "sha256:dffd9992ca398466a663c87c92cfea2a2db0ae0cf33fcb99da60eec52addbfc5"
-        },
-        "Title": "glibc: getaddrinfo should reject IP addresses with trailing characters",
-        "Description": "In the GNU C Library (aka glibc or libc6) through 2.28, the getaddrinfo function would successfully parse a string that contained an IPv4 address followed by whitespace and arbitrary characters, which could lead applications to incorrectly assume that it had parsed a valid string, without the possibility of embedded HTTP headers or other potentially dangerous substrings.",
-        "Severity": "MEDIUM",
-        "References": [
-          "http://lists.opensuse.org/opensuse-security-announce/2019-04/msg00082.html",
-          "http://www.securityfocus.com/bid/106672",
-          "https://access.redhat.com/errata/RHSA-2019:2118",
-          "https://bugzilla.redhat.com/show_bug.cgi?id=1347549",
-          "https://cve.mitre.org/cgi-bin/cvename.cgi?name=CVE-2016-10739",
-          "https://sourceware.org/bugzilla/show_bug.cgi?id=20018"
-        ]
-      },
-      {
-        "VulnerabilityID": "CVE-2017-12132",
-        "PkgName": "libc6",
-        "InstalledVersion": "2.24-11+deb9u4",
-        "Layer": {
-          "DiffID": "sha256:dffd9992ca398466a663c87c92cfea2a2db0ae0cf33fcb99da60eec52addbfc5"
-        },
-        "Title": "glibc: Fragmentation attacks possible when EDNS0 is enabled",
-        "Description": "The DNS stub resolver in the GNU C Library (aka glibc or libc6) before version 2.26, when EDNS support is enabled, will solicit large UDP responses from name servers, potentially simplifying off-path DNS spoofing attacks due to IP fragmentation.",
-        "Severity": "MEDIUM",
->>>>>>> 329f2452
         "References": [
           "http://www.securityfocus.com/bid/107160",
           "https://debbugs.gnu.org/cgi/bugreport.cgi?bug=34141",
@@ -389,20 +311,13 @@
         "VulnerabilityID": "CVE-2019-1010022",
         "PkgName": "libc6",
         "InstalledVersion": "2.24-11+deb9u4",
-<<<<<<< HEAD
-        "LayerID": "sha256:dffd9992ca398466a663c87c92cfea2a2db0ae0cf33fcb99da60eec52addbfc5",
+        "Layer": {
+          "DiffID": "sha256:dffd9992ca398466a663c87c92cfea2a2db0ae0cf33fcb99da60eec52addbfc5"
+        },
         "SeveritySource": "debian",
         "Title": "glibc: stack guard protection bypass",
         "Description": "GNU Libc current is affected by: Mitigation bypass. The impact is: Attacker may bypass stack guard protection. The component is: nptl. The attack vector is: Exploit stack buffer overflow vulnerability and use this bypass vulnerability to bypass stack guard.",
         "Severity": "LOW",
-=======
-        "Layer": {
-          "DiffID": "sha256:dffd9992ca398466a663c87c92cfea2a2db0ae0cf33fcb99da60eec52addbfc5"
-        },
-        "Title": "glibc: uncontrolled recursion in function check_dst_limits_calc_pos_1 in posix/regexec.c",
-        "Description": "In the GNU C Library (aka glibc or libc6) through 2.29, check_dst_limits_calc_pos_1 in posix/regexec.c has Uncontrolled Recursion, as demonstrated by '(\\227|)(\\\\1\\\\1|t1|\\\\\\2537)+' in grep.",
-        "Severity": "MEDIUM",
->>>>>>> 329f2452
         "References": [
           "https://sourceware.org/bugzilla/show_bug.cgi?id=22850"
         ]
@@ -411,15 +326,11 @@
         "VulnerabilityID": "CVE-2019-1010023",
         "PkgName": "libc6",
         "InstalledVersion": "2.24-11+deb9u4",
-<<<<<<< HEAD
-        "LayerID": "sha256:dffd9992ca398466a663c87c92cfea2a2db0ae0cf33fcb99da60eec52addbfc5",
+        "Layer": {
+          "DiffID": "sha256:dffd9992ca398466a663c87c92cfea2a2db0ae0cf33fcb99da60eec52addbfc5"
+        },
         "SeveritySource": "debian",
         "Title": "glibc: running ldd on malicious ELF leads to code execution because of wrong size computation",
-=======
-        "Layer": {
-          "DiffID": "sha256:dffd9992ca398466a663c87c92cfea2a2db0ae0cf33fcb99da60eec52addbfc5"
-        },
->>>>>>> 329f2452
         "Description": "GNU Libc current is affected by: Re-mapping current loaded libray with malicious ELF file. The impact is: In worst case attacker may evaluate privileges. The component is: libld. The attack vector is: Attacker sends 2 ELF files to victim and asks to run ldd on it. ldd execute code.",
         "Severity": "LOW",
         "References": [
@@ -432,15 +343,11 @@
         "VulnerabilityID": "CVE-2019-1010024",
         "PkgName": "libc6",
         "InstalledVersion": "2.24-11+deb9u4",
-<<<<<<< HEAD
-        "LayerID": "sha256:dffd9992ca398466a663c87c92cfea2a2db0ae0cf33fcb99da60eec52addbfc5",
+        "Layer": {
+          "DiffID": "sha256:dffd9992ca398466a663c87c92cfea2a2db0ae0cf33fcb99da60eec52addbfc5"
+        },
         "SeveritySource": "debian",
         "Title": "glibc: ASLR bypass using cache of thread stack and heap",
-=======
-        "Layer": {
-          "DiffID": "sha256:dffd9992ca398466a663c87c92cfea2a2db0ae0cf33fcb99da60eec52addbfc5"
-        },
->>>>>>> 329f2452
         "Description": "GNU Libc current is affected by: Mitigation bypass. The impact is: Attacker may bypass ASLR using cache of thread stack and heap. The component is: glibc.",
         "Severity": "LOW",
         "References": [
@@ -453,14 +360,10 @@
         "VulnerabilityID": "CVE-2019-1010025",
         "PkgName": "libc6",
         "InstalledVersion": "2.24-11+deb9u4",
-<<<<<<< HEAD
-        "LayerID": "sha256:dffd9992ca398466a663c87c92cfea2a2db0ae0cf33fcb99da60eec52addbfc5",
-        "SeveritySource": "debian",
-=======
-        "Layer": {
-          "DiffID": "sha256:dffd9992ca398466a663c87c92cfea2a2db0ae0cf33fcb99da60eec52addbfc5"
-        },
->>>>>>> 329f2452
+        "Layer": {
+          "DiffID": "sha256:dffd9992ca398466a663c87c92cfea2a2db0ae0cf33fcb99da60eec52addbfc5"
+        },
+        "SeveritySource": "debian",
         "Title": "glibc: information disclosure of heap addresses of pthread_created thread",
         "Description": "** DISPUTED ** GNU Libc current is affected by: Mitigation bypass. The impact is: Attacker may guess the heap addresses of pthread_created thread. The component is: glibc. NOTE: the vendor's position is \"ASLR bypass itself is not a vulnerability.\"",
         "Severity": "LOW",
@@ -472,7 +375,9 @@
         "VulnerabilityID": "CVE-2019-19126",
         "PkgName": "libc6",
         "InstalledVersion": "2.24-11+deb9u4",
-        "LayerID": "sha256:dffd9992ca398466a663c87c92cfea2a2db0ae0cf33fcb99da60eec52addbfc5",
+        "Layer": {
+          "DiffID": "sha256:dffd9992ca398466a663c87c92cfea2a2db0ae0cf33fcb99da60eec52addbfc5"
+        },
         "SeveritySource": "nvd",
         "Title": "glibc: LD_PREFER_MAP_32BIT_EXEC not ignored in setuid binaries",
         "Description": "On the x86-64 architecture, the GNU C Library (aka glibc) before 2.31 fails to ignore the LD_PREFER_MAP_32BIT_EXEC environment variable during program execution after a security transition, allowing local attackers to restrict the possible mapping addresses for loaded libraries and thus bypass ASLR for a setuid program.",
@@ -486,14 +391,10 @@
         "VulnerabilityID": "CVE-2019-6488",
         "PkgName": "libc6",
         "InstalledVersion": "2.24-11+deb9u4",
-<<<<<<< HEAD
-        "LayerID": "sha256:dffd9992ca398466a663c87c92cfea2a2db0ae0cf33fcb99da60eec52addbfc5",
-        "SeveritySource": "debian",
-=======
-        "Layer": {
-          "DiffID": "sha256:dffd9992ca398466a663c87c92cfea2a2db0ae0cf33fcb99da60eec52addbfc5"
-        },
->>>>>>> 329f2452
+        "Layer": {
+          "DiffID": "sha256:dffd9992ca398466a663c87c92cfea2a2db0ae0cf33fcb99da60eec52addbfc5"
+        },
+        "SeveritySource": "debian",
         "Title": "glibc: Incorrect attempt to use a 64-bit register for size_t in assembly codes results in segmentation fault",
         "Description": "The string component in the GNU C Library (aka glibc or libc6) through 2.28, when running on the x32 architecture, incorrectly attempts to use a 64-bit register for size_t in assembly codes, which can lead to a segmentation fault or possibly unspecified other impact, as demonstrated by a crash in __memmove_avx_unaligned_erms in sysdeps/x86_64/multiarch/memmove-vec-unaligned-erms.S during a memcpy.",
         "Severity": "LOW",
@@ -507,7 +408,9 @@
         "VulnerabilityID": "CVE-2019-7309",
         "PkgName": "libc6",
         "InstalledVersion": "2.24-11+deb9u4",
-        "LayerID": "sha256:dffd9992ca398466a663c87c92cfea2a2db0ae0cf33fcb99da60eec52addbfc5",
+        "Layer": {
+          "DiffID": "sha256:dffd9992ca398466a663c87c92cfea2a2db0ae0cf33fcb99da60eec52addbfc5"
+        },
         "SeveritySource": "debian",
         "Title": "glibc: memcmp function incorrectly returns zero",
         "Description": "In the GNU C Library (aka glibc or libc6) through 2.29, the memcmp function for the x32 architecture can incorrectly return zero (indicating that the inputs are equal) because the RDX most significant bit is mishandled.",
@@ -523,14 +426,10 @@
         "VulnerabilityID": "CVE-2019-9192",
         "PkgName": "libc6",
         "InstalledVersion": "2.24-11+deb9u4",
-<<<<<<< HEAD
-        "LayerID": "sha256:dffd9992ca398466a663c87c92cfea2a2db0ae0cf33fcb99da60eec52addbfc5",
-        "SeveritySource": "debian",
-=======
-        "Layer": {
-          "DiffID": "sha256:dffd9992ca398466a663c87c92cfea2a2db0ae0cf33fcb99da60eec52addbfc5"
-        },
->>>>>>> 329f2452
+        "Layer": {
+          "DiffID": "sha256:dffd9992ca398466a663c87c92cfea2a2db0ae0cf33fcb99da60eec52addbfc5"
+        },
+        "SeveritySource": "debian",
         "Title": "glibc: uncontrolled recursion in function check_dst_limits_calc_pos_1 in posix/regexec.c",
         "Description": "** DISPUTED ** In the GNU C Library (aka glibc or libc6) through 2.29, check_dst_limits_calc_pos_1 in posix/regexec.c has Uncontrolled Recursion, as demonstrated by '(|)(\\\\1\\\\1)*' in grep, a different issue than CVE-2018-20796. NOTE: the software maintainer disputes that this is a vulnerability because the behavior occurs only with a crafted pattern.",
         "Severity": "LOW",
@@ -543,18 +442,12 @@
         "VulnerabilityID": "CVE-2020-10029",
         "PkgName": "libc6",
         "InstalledVersion": "2.24-11+deb9u4",
-<<<<<<< HEAD
-        "LayerID": "sha256:dffd9992ca398466a663c87c92cfea2a2db0ae0cf33fcb99da60eec52addbfc5",
+        "Layer": {
+          "DiffID": "sha256:dffd9992ca398466a663c87c92cfea2a2db0ae0cf33fcb99da60eec52addbfc5"
+        },
         "SeveritySource": "nvd",
         "Title": "glibc: stack corruption from crafted input in cosl, sinl, sincosl, and tanl functions",
         "Description": "The GNU C Library (aka glibc or libc6) before 2.32 could overflow an on-stack buffer during range reduction if an input to an 80-bit long double function contains a non-canonical bit pattern, a seen when passing a 0x5d414141414141410000 value to sinl on x86 targets. This is related to sysdeps/ieee754/ldbl-96/e_rem_pio2l.c.",
-=======
-        "Layer": {
-          "DiffID": "sha256:dffd9992ca398466a663c87c92cfea2a2db0ae0cf33fcb99da60eec52addbfc5"
-        },
-        "Title": "glibc: memcmp function incorrectly returns zero",
-        "Description": "In the GNU C Library (aka glibc or libc6) through 2.29, the memcmp function for the x32 architecture can incorrectly return zero (indicating that the inputs are equal) because the RDX most significant bit is mishandled.",
->>>>>>> 329f2452
         "Severity": "LOW",
         "References": [
           "http://lists.opensuse.org/opensuse-security-announce/2020-03/msg00033.html",
@@ -567,7 +460,9 @@
         "PkgName": "libssl1.1",
         "InstalledVersion": "1.1.0k-1~deb9u1",
         "FixedVersion": "1.1.0l-1~deb9u1",
-        "LayerID": "sha256:dffd9992ca398466a663c87c92cfea2a2db0ae0cf33fcb99da60eec52addbfc5",
+        "Layer": {
+          "DiffID": "sha256:dffd9992ca398466a663c87c92cfea2a2db0ae0cf33fcb99da60eec52addbfc5"
+        },
         "SeveritySource": "nvd",
         "Title": "openssl: information disclosure in PKCS7_dataDecode and CMS_decrypt_set1_pkey",
         "Description": "In situations where an attacker receives automated notification of the success or failure of a decryption attempt an attacker, after sending a very large number of messages to be decrypted, can recover a CMS/PKCS7 transported encryption key or decrypt any RSA encrypted message that was encrypted with the public RSA key, using a Bleichenbacher padding oracle attack. Applications are not affected if they use a certificate together with the private RSA key to the CMS_decrypt or PKCS7_decrypt functions to select the correct recipient info to decrypt. Fixed in OpenSSL 1.1.1d (Affected 1.1.1-1.1.1c). Fixed in OpenSSL 1.1.0l (Affected 1.1.0-1.1.0k). Fixed in OpenSSL 1.0.2t (Affected 1.0.2-1.0.2s).",
@@ -587,14 +482,10 @@
         "VulnerabilityID": "CVE-2007-6755",
         "PkgName": "libssl1.1",
         "InstalledVersion": "1.1.0k-1~deb9u1",
-<<<<<<< HEAD
-        "LayerID": "sha256:dffd9992ca398466a663c87c92cfea2a2db0ae0cf33fcb99da60eec52addbfc5",
-        "SeveritySource": "debian",
-=======
-        "Layer": {
-          "DiffID": "sha256:dffd9992ca398466a663c87c92cfea2a2db0ae0cf33fcb99da60eec52addbfc5"
-        },
->>>>>>> 329f2452
+        "Layer": {
+          "DiffID": "sha256:dffd9992ca398466a663c87c92cfea2a2db0ae0cf33fcb99da60eec52addbfc5"
+        },
+        "SeveritySource": "debian",
         "Title": "Dual_EC_DRBG: weak pseudo random number generator",
         "Description": "The NIST SP 800-90A default statement of the Dual Elliptic Curve Deterministic Random Bit Generation (Dual_EC_DRBG) algorithm contains point Q constants with a possible relationship to certain \"skeleton key\" values, which might allow context-dependent attackers to defeat cryptographic protection mechanisms by leveraging knowledge of those values.  NOTE: this is a preliminary CVE for Dual_EC_DRBG; future research may provide additional details about point Q and associated attacks, and could potentially lead to a RECAST or REJECT of this CVE.",
         "Severity": "LOW",
@@ -613,14 +504,10 @@
         "VulnerabilityID": "CVE-2010-0928",
         "PkgName": "libssl1.1",
         "InstalledVersion": "1.1.0k-1~deb9u1",
-<<<<<<< HEAD
-        "LayerID": "sha256:dffd9992ca398466a663c87c92cfea2a2db0ae0cf33fcb99da60eec52addbfc5",
-        "SeveritySource": "debian",
-=======
-        "Layer": {
-          "DiffID": "sha256:dffd9992ca398466a663c87c92cfea2a2db0ae0cf33fcb99da60eec52addbfc5"
-        },
->>>>>>> 329f2452
+        "Layer": {
+          "DiffID": "sha256:dffd9992ca398466a663c87c92cfea2a2db0ae0cf33fcb99da60eec52addbfc5"
+        },
+        "SeveritySource": "debian",
         "Title": "openssl: RSA authentication weakness",
         "Description": "OpenSSL 0.9.8i on the Gaisler Research LEON3 SoC on the Xilinx Virtex-II Pro FPGA uses a Fixed Width Exponentiation (FWE) algorithm for certain signature calculations, and does not verify the signature before providing it to a caller, which makes it easier for physically proximate attackers to determine the private key via a modified supply voltage for the microprocessor, related to a \"fault-based attack.\"",
         "Severity": "LOW",
@@ -637,7 +524,9 @@
         "VulnerabilityID": "CVE-2019-1551",
         "PkgName": "libssl1.1",
         "InstalledVersion": "1.1.0k-1~deb9u1",
-        "LayerID": "sha256:dffd9992ca398466a663c87c92cfea2a2db0ae0cf33fcb99da60eec52addbfc5",
+        "Layer": {
+          "DiffID": "sha256:dffd9992ca398466a663c87c92cfea2a2db0ae0cf33fcb99da60eec52addbfc5"
+        },
         "SeveritySource": "debian",
         "Title": "openssl: Integer overflow in RSAZ modular exponentiation on x86_64",
         "Description": "There is an overflow bug in the x64_64 Montgomery squaring procedure used in exponentiation with 512-bit moduli. No EC algorithms are affected. Analysis suggests that attacks against 2-prime RSA1024, 3-prime RSA1536, and DSA1024 as a result of this defect would be very difficult to perform and are not believed likely. Attacks against DH512 are considered just feasible. However, for an attack the target would have to re-use the DH512 private key, which is not recommended anyway. Also applications directly using the low level API BN_mod_exp may be affected if they use BN_FLG_CONSTTIME. Fixed in OpenSSL 1.1.1e (Affected 1.1.1-1.1.1d). Fixed in OpenSSL 1.0.2u (Affected 1.0.2-1.0.2t).",
@@ -662,14 +551,10 @@
         "PkgName": "openssl",
         "InstalledVersion": "1.1.0k-1~deb9u1",
         "FixedVersion": "1.1.0l-1~deb9u1",
-<<<<<<< HEAD
-        "LayerID": "sha256:dffd9992ca398466a663c87c92cfea2a2db0ae0cf33fcb99da60eec52addbfc5",
-        "SeveritySource": "nvd",
-=======
-        "Layer": {
-          "DiffID": "sha256:dffd9992ca398466a663c87c92cfea2a2db0ae0cf33fcb99da60eec52addbfc5"
-        },
->>>>>>> 329f2452
+        "Layer": {
+          "DiffID": "sha256:dffd9992ca398466a663c87c92cfea2a2db0ae0cf33fcb99da60eec52addbfc5"
+        },
+        "SeveritySource": "nvd",
         "Title": "openssl: information disclosure in PKCS7_dataDecode and CMS_decrypt_set1_pkey",
         "Description": "In situations where an attacker receives automated notification of the success or failure of a decryption attempt an attacker, after sending a very large number of messages to be decrypted, can recover a CMS/PKCS7 transported encryption key or decrypt any RSA encrypted message that was encrypted with the public RSA key, using a Bleichenbacher padding oracle attack. Applications are not affected if they use a certificate together with the private RSA key to the CMS_decrypt or PKCS7_decrypt functions to select the correct recipient info to decrypt. Fixed in OpenSSL 1.1.1d (Affected 1.1.1-1.1.1c). Fixed in OpenSSL 1.1.0l (Affected 1.1.0-1.1.0k). Fixed in OpenSSL 1.0.2t (Affected 1.0.2-1.0.2s).",
         "Severity": "MEDIUM",
@@ -688,14 +573,10 @@
         "VulnerabilityID": "CVE-2007-6755",
         "PkgName": "openssl",
         "InstalledVersion": "1.1.0k-1~deb9u1",
-<<<<<<< HEAD
-        "LayerID": "sha256:dffd9992ca398466a663c87c92cfea2a2db0ae0cf33fcb99da60eec52addbfc5",
-        "SeveritySource": "debian",
-=======
-        "Layer": {
-          "DiffID": "sha256:dffd9992ca398466a663c87c92cfea2a2db0ae0cf33fcb99da60eec52addbfc5"
-        },
->>>>>>> 329f2452
+        "Layer": {
+          "DiffID": "sha256:dffd9992ca398466a663c87c92cfea2a2db0ae0cf33fcb99da60eec52addbfc5"
+        },
+        "SeveritySource": "debian",
         "Title": "Dual_EC_DRBG: weak pseudo random number generator",
         "Description": "The NIST SP 800-90A default statement of the Dual Elliptic Curve Deterministic Random Bit Generation (Dual_EC_DRBG) algorithm contains point Q constants with a possible relationship to certain \"skeleton key\" values, which might allow context-dependent attackers to defeat cryptographic protection mechanisms by leveraging knowledge of those values.  NOTE: this is a preliminary CVE for Dual_EC_DRBG; future research may provide additional details about point Q and associated attacks, and could potentially lead to a RECAST or REJECT of this CVE.",
         "Severity": "LOW",
@@ -714,14 +595,10 @@
         "VulnerabilityID": "CVE-2010-0928",
         "PkgName": "openssl",
         "InstalledVersion": "1.1.0k-1~deb9u1",
-<<<<<<< HEAD
-        "LayerID": "sha256:dffd9992ca398466a663c87c92cfea2a2db0ae0cf33fcb99da60eec52addbfc5",
-        "SeveritySource": "debian",
-=======
-        "Layer": {
-          "DiffID": "sha256:dffd9992ca398466a663c87c92cfea2a2db0ae0cf33fcb99da60eec52addbfc5"
-        },
->>>>>>> 329f2452
+        "Layer": {
+          "DiffID": "sha256:dffd9992ca398466a663c87c92cfea2a2db0ae0cf33fcb99da60eec52addbfc5"
+        },
+        "SeveritySource": "debian",
         "Title": "openssl: RSA authentication weakness",
         "Description": "OpenSSL 0.9.8i on the Gaisler Research LEON3 SoC on the Xilinx Virtex-II Pro FPGA uses a Fixed Width Exponentiation (FWE) algorithm for certain signature calculations, and does not verify the signature before providing it to a caller, which makes it easier for physically proximate attackers to determine the private key via a modified supply voltage for the microprocessor, related to a \"fault-based attack.\"",
         "Severity": "LOW",
@@ -738,21 +615,13 @@
         "VulnerabilityID": "CVE-2019-1551",
         "PkgName": "openssl",
         "InstalledVersion": "1.1.0k-1~deb9u1",
-<<<<<<< HEAD
-        "LayerID": "sha256:dffd9992ca398466a663c87c92cfea2a2db0ae0cf33fcb99da60eec52addbfc5",
+        "Layer": {
+          "DiffID": "sha256:dffd9992ca398466a663c87c92cfea2a2db0ae0cf33fcb99da60eec52addbfc5"
+        },
         "SeveritySource": "debian",
         "Title": "openssl: Integer overflow in RSAZ modular exponentiation on x86_64",
         "Description": "There is an overflow bug in the x64_64 Montgomery squaring procedure used in exponentiation with 512-bit moduli. No EC algorithms are affected. Analysis suggests that attacks against 2-prime RSA1024, 3-prime RSA1536, and DSA1024 as a result of this defect would be very difficult to perform and are not believed likely. Attacks against DH512 are considered just feasible. However, for an attack the target would have to re-use the DH512 private key, which is not recommended anyway. Also applications directly using the low level API BN_mod_exp may be affected if they use BN_FLG_CONSTTIME. Fixed in OpenSSL 1.1.1e (Affected 1.1.1-1.1.1d). Fixed in OpenSSL 1.0.2u (Affected 1.0.2-1.0.2t).",
         "Severity": "LOW",
-=======
-        "FixedVersion": "1.1.0l-1~deb9u1",
-        "Layer": {
-          "DiffID": "sha256:dffd9992ca398466a663c87c92cfea2a2db0ae0cf33fcb99da60eec52addbfc5"
-        },
-        "Title": "openssl: information disclosure in PKCS7_dataDecode and CMS_decrypt_set1_pkey",
-        "Description": "In situations where an attacker receives automated notification of the success or failure of a decryption attempt an attacker, after sending a very large number of messages to be decrypted, can recover a CMS/PKCS7 transported encryption key or decrypt any RSA encrypted message that was encrypted with the public RSA key, using a Bleichenbacher padding oracle attack. Applications are not affected if they use a certificate together with the private RSA key to the CMS_decrypt or PKCS7_decrypt functions to select the correct recipient info to decrypt. Fixed in OpenSSL 1.1.1d (Affected 1.1.1-1.1.1c). Fixed in OpenSSL 1.1.0l (Affected 1.1.0-1.1.0k). Fixed in OpenSSL 1.0.2t (Affected 1.0.2-1.0.2s).",
-        "Severity": "MEDIUM",
->>>>>>> 329f2452
         "References": [
           "http://lists.opensuse.org/opensuse-security-announce/2020-01/msg00030.html",
           "http://packetstormsecurity.com/files/155754/Slackware-Security-Advisory-openssl-Updates.html",
