--- conflicted
+++ resolved
@@ -8,14 +8,10 @@
         "PkgName": "openssl",
         "InstalledVersion": "1.1.1c-r0",
         "FixedVersion": "1.1.1d-r0",
-<<<<<<< HEAD
-        "LayerID": "sha256:03901b4a2ea88eeaad62dbe59b072b28b6efa00491962b8741081c5df50c65e0",
-        "SeveritySource": "nvd",
-=======
         "Layer": {
           "DiffID": "sha256:03901b4a2ea88eeaad62dbe59b072b28b6efa00491962b8741081c5df50c65e0"
         },
->>>>>>> 329f2452
+        "SeveritySource": "nvd",
         "Title": "openssl: information disclosure in fork()",
         "Description": "OpenSSL 1.1.1 introduced a rewritten random number generator (RNG). This was intended to include protection in the event of a fork() system call in order to ensure that the parent and child processes did not share the same RNG state. However this protection was not being used in the default case. A partial mitigation for this issue is that the output from a high precision timer is mixed into the RNG state so the likelihood of a parent and child process sharing state is significantly reduced. If an application already calls OPENSSL_init_crypto() explicitly using OPENSSL_INIT_ATFORK then this problem does not occur at all. Fixed in OpenSSL 1.1.1d (Affected 1.1.1-1.1.1c).",
         "Severity": "MEDIUM",
@@ -33,7 +29,9 @@
         "PkgName": "openssl",
         "InstalledVersion": "1.1.1c-r0",
         "FixedVersion": "1.1.1d-r2",
-        "LayerID": "sha256:03901b4a2ea88eeaad62dbe59b072b28b6efa00491962b8741081c5df50c65e0",
+        "Layer": {
+          "DiffID": "sha256:03901b4a2ea88eeaad62dbe59b072b28b6efa00491962b8741081c5df50c65e0"
+        },
         "SeveritySource": "nvd",
         "Title": "openssl: Integer overflow in RSAZ modular exponentiation on x86_64",
         "Description": "There is an overflow bug in the x64_64 Montgomery squaring procedure used in exponentiation with 512-bit moduli. No EC algorithms are affected. Analysis suggests that attacks against 2-prime RSA1024, 3-prime RSA1536, and DSA1024 as a result of this defect would be very difficult to perform and are not believed likely. Attacks against DH512 are considered just feasible. However, for an attack the target would have to re-use the DH512 private key, which is not recommended anyway. Also applications directly using the low level API BN_mod_exp may be affected if they use BN_FLG_CONSTTIME. Fixed in OpenSSL 1.1.1e (Affected 1.1.1-1.1.1d). Fixed in OpenSSL 1.0.2u (Affected 1.0.2-1.0.2t).",
@@ -58,14 +56,10 @@
         "PkgName": "openssl",
         "InstalledVersion": "1.1.1c-r0",
         "FixedVersion": "1.1.1d-r0",
-<<<<<<< HEAD
-        "LayerID": "sha256:03901b4a2ea88eeaad62dbe59b072b28b6efa00491962b8741081c5df50c65e0",
-        "SeveritySource": "nvd",
-=======
         "Layer": {
           "DiffID": "sha256:03901b4a2ea88eeaad62dbe59b072b28b6efa00491962b8741081c5df50c65e0"
         },
->>>>>>> 329f2452
+        "SeveritySource": "nvd",
         "Title": "openssl: information disclosure in PKCS7_dataDecode and CMS_decrypt_set1_pkey",
         "Description": "In situations where an attacker receives automated notification of the success or failure of a decryption attempt an attacker, after sending a very large number of messages to be decrypted, can recover a CMS/PKCS7 transported encryption key or decrypt any RSA encrypted message that was encrypted with the public RSA key, using a Bleichenbacher padding oracle attack. Applications are not affected if they use a certificate together with the private RSA key to the CMS_decrypt or PKCS7_decrypt functions to select the correct recipient info to decrypt. Fixed in OpenSSL 1.1.1d (Affected 1.1.1-1.1.1c). Fixed in OpenSSL 1.1.0l (Affected 1.1.0-1.1.0k). Fixed in OpenSSL 1.0.2t (Affected 1.0.2-1.0.2s).",
         "Severity": "MEDIUM",
