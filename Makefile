--- conflicted
+++ resolved
@@ -10,10 +10,8 @@
 
 u := $(if $(update),-u)
 
+# Tools
 $(GOBIN)/wire:
-<<<<<<< HEAD
-	go install github.com/google/wire/cmd/wire@latest
-=======
 	go install github.com/google/wire/cmd/wire@v0.5.0
 
 $(GOBIN)/crane:
@@ -24,7 +22,9 @@
 
 $(GOBIN)/labeler:
 	go install github.com/knqyf263/labeler@latest
->>>>>>> f1c6af31
+
+$(GOBIN)/easyjson:
+	go install github.com/mailru/easyjson/...@v0.7.7
 
 .PHONY: wire
 wire: $(GOBIN)/wire
@@ -96,9 +96,6 @@
 	docker build -t $(MKDOCS_IMAGE) -f docs/build/Dockerfile docs/build
 	docker run --name mkdocs-serve --rm -v $(PWD):/docs -p $(MKDOCS_PORT):8000 $(MKDOCS_IMAGE)
 
-$(GOBIN)/easyjson:
-	go install github.com/mailru/easyjson/...@v0.7.7
-
 .PHONY: easyjson
 easyjson: $(GOBIN)/easyjson
 	easyjson pkg/module/serialize/types.go