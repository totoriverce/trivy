--- conflicted
+++ resolved
@@ -17,11 +17,8 @@
     min-occurrences: 3
   misspell:
     locale: US
-<<<<<<< HEAD
-=======
     ignore-words:
       - licence
->>>>>>> 44656f28
   gosec:
     excludes:
       - G101
@@ -35,7 +32,6 @@
       - prefix(github.com/aquasecurity/)
       - blank
       - dot
-<<<<<<< HEAD
   gomodguard:
     blocked:
       modules:
@@ -47,8 +43,6 @@
             recommendations:
               - github.com/aquasecurity/go-version
             reason: "`aquasecurity/go-version` is degisned for our use-cases"
-=======
->>>>>>> 44656f28
 
 linters:
   disable-all: true
@@ -64,23 +58,15 @@
     - gocyclo
     - gofmt
     - misspell
-<<<<<<< HEAD
     - bodyclose
     - gci
     - gomodguard
     - tenv
-=======
-    - gci
->>>>>>> 44656f28
 
 run:
   go: '1.20'
   skip-files:
-<<<<<<< HEAD
     - ".*_mock.go$"
-=======
-    - ".*._mock.go$"
->>>>>>> 44656f28
     - ".*_test.go$"
     - "integration/*"
     - "examples/*"
