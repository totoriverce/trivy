<<<<<<< HEAD
=======
FROM golang:1.12-alpine AS builder
ENV CGO_ENABLED=0 GOOS=linux GOARCH=amd64
COPY go.mod go.sum /app/
WORKDIR /app/
RUN apk --no-cache add git upx
RUN go mod download
COPY . /app/
RUN go build -ldflags "-X main.version=$(git describe --tags --abbrev=0)" -a -o /trivy cmd/trivy/main.go
RUN upx --lzma --best /trivy

>>>>>>> a12bb8d0
FROM alpine:3.10
RUN apk --no-cache add ca-certificates git rpm
COPY trivy /usr/local/bin/trivy

ENTRYPOINT ["trivy"]<|MERGE_RESOLUTION|>--- conflicted
+++ resolved
@@ -1,16 +1,3 @@
-<<<<<<< HEAD
-=======
-FROM golang:1.12-alpine AS builder
-ENV CGO_ENABLED=0 GOOS=linux GOARCH=amd64
-COPY go.mod go.sum /app/
-WORKDIR /app/
-RUN apk --no-cache add git upx
-RUN go mod download
-COPY . /app/
-RUN go build -ldflags "-X main.version=$(git describe --tags --abbrev=0)" -a -o /trivy cmd/trivy/main.go
-RUN upx --lzma --best /trivy
-
->>>>>>> a12bb8d0
 FROM alpine:3.10
 RUN apk --no-cache add ca-certificates git rpm
 COPY trivy /usr/local/bin/trivy
