package scanner

import (
	"context"
	"fmt"
	"io/fs"

	"golang.org/x/xerrors"

	aws "github.com/aquasecurity/trivy-aws/pkg/scanner"
	"github.com/aquasecurity/trivy/pkg/cloud/aws/cache"
	"github.com/aquasecurity/trivy/pkg/commands/operation"
	"github.com/aquasecurity/trivy/pkg/flag"
	"github.com/aquasecurity/trivy/pkg/iac/framework"
	"github.com/aquasecurity/trivy/pkg/iac/scan"
	"github.com/aquasecurity/trivy/pkg/iac/scanners/options"
	"github.com/aquasecurity/trivy/pkg/iac/state"
	"github.com/aquasecurity/trivy/pkg/log"
	"github.com/aquasecurity/trivy/pkg/misconf"
)

type AWSScanner struct {
	logger *log.Logger
}

func NewScanner() *AWSScanner {
	return &AWSScanner{
		logger: log.WithPrefix("aws"),
	}
}

func (s *AWSScanner) Scan(ctx context.Context, option flag.Options) (scan.Results, bool, error) {

	awsCache := cache.New(option.CacheDir, option.MaxCacheAge, option.Account, option.Region)
	included, missing := awsCache.ListServices(option.Services)

	prefixedLogger := log.NewWriteLogger(log.WithPrefix("aws"))

	var scannerOpts []options.ScannerOption
	if !option.NoProgress {
		tracker := newProgressTracker(prefixedLogger)
		defer tracker.Finish()
		scannerOpts = append(scannerOpts, aws.ScannerWithProgressTracker(tracker))
	}

	if len(missing) > 0 {
		scannerOpts = append(scannerOpts, aws.ScannerWithAWSServices(missing...))
	}

	if option.Debug {
		scannerOpts = append(scannerOpts, options.ScannerWithDebug(prefixedLogger))
	}

	if option.Trace {
		scannerOpts = append(scannerOpts, options.ScannerWithTrace(prefixedLogger))
	}

	if option.Region != "" {
		scannerOpts = append(
			scannerOpts,
			aws.ScannerWithAWSRegion(option.Region),
		)
	}

	if option.Endpoint != "" {
		scannerOpts = append(
			scannerOpts,
			aws.ScannerWithAWSEndpoint(option.Endpoint),
		)
	}

	var policyPaths []string
	var downloadedPolicyPaths []string
	var err error

	downloadedPolicyPaths, err = operation.InitBuiltinPolicies(context.Background(), option.CacheDir, option.Quiet, option.SkipCheckUpdate, option.MisconfOptions.ChecksBundleRepository, option.RegistryOpts())
	if err != nil {
<<<<<<< HEAD
		if !option.SkipCheckUpdate {
			log.Logger.Errorf("Falling back to embedded policies: %s", err)
=======
		if !option.SkipPolicyUpdate {
			s.logger.Error("Falling back to embedded policies", log.Err(err))
>>>>>>> 13e72eca
		}
	} else {
		s.logger.Debug("Policies successfully loaded from disk")
		policyPaths = append(policyPaths, downloadedPolicyPaths...)
		scannerOpts = append(scannerOpts,
			options.ScannerWithEmbeddedPolicies(false),
			options.ScannerWithEmbeddedLibraries(false))
	}

	var policyFS fs.FS
	policyFS, policyPaths, err = misconf.CreatePolicyFS(append(policyPaths, option.RegoOptions.CheckPaths...))
	if err != nil {
		return nil, false, xerrors.Errorf("unable to create policyfs: %w", err)
	}

	scannerOpts = append(scannerOpts,
		options.ScannerWithPolicyFilesystem(policyFS),
		options.ScannerWithPolicyDirs(policyPaths...),
	)

	dataFS, dataPaths, err := misconf.CreateDataFS(option.RegoOptions.DataPaths)
	if err != nil {
		s.logger.Error("Could not load config data", err)
	}
	scannerOpts = append(scannerOpts,
		options.ScannerWithDataDirs(dataPaths...),
		options.ScannerWithDataFilesystem(dataFS),
	)

	scannerOpts = addPolicyNamespaces(option.RegoOptions.CheckNamespaces, scannerOpts)

	if option.Compliance.Spec.ID != "" {
		scannerOpts = append(scannerOpts, options.ScannerWithSpec(option.Compliance.Spec.ID))
	} else {
		scannerOpts = append(scannerOpts, options.ScannerWithFrameworks(
			framework.Default,
			framework.CIS_AWS_1_2))
	}

	scanner := aws.New(scannerOpts...)

	var freshState *state.State
	if len(missing) > 0 || option.CloudOptions.UpdateCache {
		var err error
		freshState, err = scanner.CreateState(ctx)
		if err != nil {
			return nil, false, err
		}
	}

	fullState, err := createState(freshState, awsCache)
	if err != nil {
		return nil, false, err
	}

	if fullState == nil {
		return nil, false, fmt.Errorf("no resultant state found")
	}

	if err := awsCache.AddServices(fullState, missing); err != nil {
		return nil, false, err
	}

	defsecResults, err := scanner.Scan(ctx, fullState)
	if err != nil {
		return nil, false, err
	}

	return defsecResults, len(included) > 0, nil
}

func createState(freshState *state.State, awsCache *cache.Cache) (*state.State, error) {
	var fullState *state.State
	if previousState, err := awsCache.LoadState(); err == nil {
		if freshState != nil {
			fullState, err = previousState.Merge(freshState)
			if err != nil {
				return nil, err
			}
		} else {
			fullState = previousState
		}
	} else {
		fullState = freshState
	}
	return fullState, nil
}

func addPolicyNamespaces(namespaces []string, scannerOpts []options.ScannerOption) []options.ScannerOption {
	if len(namespaces) > 0 {
		scannerOpts = append(
			scannerOpts,
			options.ScannerWithPolicyNamespaces(namespaces...),
		)
	}
	return scannerOpts
}<|MERGE_RESOLUTION|>--- conflicted
+++ resolved
@@ -75,16 +75,11 @@
 
 	downloadedPolicyPaths, err = operation.InitBuiltinPolicies(context.Background(), option.CacheDir, option.Quiet, option.SkipCheckUpdate, option.MisconfOptions.ChecksBundleRepository, option.RegistryOpts())
 	if err != nil {
-<<<<<<< HEAD
 		if !option.SkipCheckUpdate {
-			log.Logger.Errorf("Falling back to embedded policies: %s", err)
-=======
-		if !option.SkipPolicyUpdate {
-			s.logger.Error("Falling back to embedded policies", log.Err(err))
->>>>>>> 13e72eca
+			s.logger.Error("Falling back to embedded checks", log.Err(err))
 		}
 	} else {
-		s.logger.Debug("Policies successfully loaded from disk")
+		s.logger.Debug("Checks successfully loaded from disk")
 		policyPaths = append(policyPaths, downloadedPolicyPaths...)
 		scannerOpts = append(scannerOpts,
 			options.ScannerWithEmbeddedPolicies(false),
