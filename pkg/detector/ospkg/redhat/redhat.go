--- conflicted
+++ resolved
@@ -128,21 +128,6 @@
 		nvr = fmt.Sprintf("%s-%s", pkg.BuildInfo.Nvr, pkg.BuildInfo.Arch)
 	}
 
-<<<<<<< HEAD
-		for _, adv := range advisories {
-			if adv.FixedVersion != "" {
-				continue
-			}
-			vuln := types.DetectedVulnerability{
-				VulnerabilityID:  adv.VulnerabilityID,
-				PkgName:          pkg.Name,
-				InstalledVersion: installed,
-				Layer:            pkg.Layer,
-				Custom:           adv.Custom,
-				DataSource:       adv.DataSource,
-			}
-			vulns = append(vulns, vuln)
-=======
 	advisories, err := s.vs.Get(pkgName, contentSets, []string{nvr})
 	if err != nil {
 		return nil, xerrors.Errorf("failed to get Red Hat advisories: %w", err)
@@ -164,7 +149,6 @@
 				Severity: adv.Severity.String(),
 			},
 			Custom: adv.Custom,
->>>>>>> d2827cba
 		}
 
 		// unpatched vulnerabilities
