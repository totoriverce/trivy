--- conflicted
+++ resolved
@@ -11,7 +11,6 @@
 	"github.com/aquasecurity/fanal/analyzer/os"
 	ftypes "github.com/aquasecurity/fanal/types"
 	"github.com/aquasecurity/trivy-db/pkg/vulnsrc/redhat"
-	oval "github.com/aquasecurity/trivy-db/pkg/vulnsrc/redhat-oval"
 	"github.com/aquasecurity/trivy/pkg/log"
 	"github.com/aquasecurity/trivy/pkg/scanner/utils"
 	"github.com/aquasecurity/trivy/pkg/types"
@@ -53,13 +52,8 @@
 
 // Scanner implements the Alpine scanner
 type Scanner struct {
-<<<<<<< HEAD
-	api  redhat.VulnSrc
-	oval oval.VulnSrc
-=======
 	vs redhat.VulnSrc
 	*options
->>>>>>> 42f795fa
 }
 
 // NewScanner is the factory method for Scanner
@@ -72,13 +66,8 @@
 		opt(o)
 	}
 	return &Scanner{
-<<<<<<< HEAD
-		api:  redhat.NewVulnSrc(),
-		oval: oval.NewVulnSrc(),
-=======
 		vs:      redhat.NewVulnSrc(),
 		options: o,
->>>>>>> 42f795fa
 	}
 }
 
