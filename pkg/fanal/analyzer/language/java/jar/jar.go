--- conflicted
+++ resolved
@@ -33,12 +33,7 @@
 
 // javaLibraryAnalyzer analyzes jar/war/ear/par files
 type javaLibraryAnalyzer struct {
-<<<<<<< HEAD
-	client   *javadb.DB
 	parallel int
-=======
-	slow bool
->>>>>>> 7712f8f2
 }
 
 func newJavaLibraryAnalyzer(options analyzer.AnalyzerOptions) (analyzer.PostAnalyzer, error) {
