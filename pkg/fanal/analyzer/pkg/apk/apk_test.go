package apk

import (
	"bufio"
	"os"
	"testing"

	"github.com/stretchr/testify/assert"

	"github.com/aquasecurity/trivy/pkg/fanal/types"
)

func TestParseApkInfo(t *testing.T) {
	var tests = map[string]struct {
		path      string
		wantPkgs  []types.Package
		wantFiles []string
	}{
		"Valid": {
			path: "./testdata/apk",
			wantPkgs: []types.Package{
				{
					ID:         "musl@1.1.14-r10",
					Name:       "musl",
					Version:    "1.1.14-r10",
					SrcName:    "musl",
					SrcVersion: "1.1.14-r10",
					Licenses:   []string{"MIT"},
<<<<<<< HEAD
					Arch:       "x86_64",
=======
					Digest:     "sha1:d68b402f35f57750f49156b0cb4e886a2ad35d2d",
>>>>>>> a6ef37fa
				},
				{
					ID:         "busybox@1.24.2-r9",
					Name:       "busybox",
					Version:    "1.24.2-r9",
					SrcName:    "busybox",
					SrcVersion: "1.24.2-r9",
					Licenses:   []string{"GPL-2.0"},
					DependsOn:  []string{"musl@1.1.14-r10"},
<<<<<<< HEAD
					Arch:       "x86_64",
=======
					Digest:     "sha1:ca124719267cd0bedc2f4cb850a286ac13f0ad44",
>>>>>>> a6ef37fa
				},
				{
					ID:         "alpine-baselayout@3.0.3-r0",
					Name:       "alpine-baselayout",
					Version:    "3.0.3-r0",
					SrcName:    "alpine-baselayout",
					SrcVersion: "3.0.3-r0",
					Licenses:   []string{"GPL-2.0"},
					DependsOn:  []string{"busybox@1.24.2-r9", "musl@1.1.14-r10"},
<<<<<<< HEAD
					Arch:       "x86_64",
=======
					Digest:     "sha1:a214896150411d72dd1fafdb32d1c6c4855cccfa",
>>>>>>> a6ef37fa
				},
				{
					ID:         "alpine-keys@1.1-r0",
					Name:       "alpine-keys",
					Version:    "1.1-r0",
					SrcName:    "alpine-keys",
					SrcVersion: "1.1-r0",
					Licenses:   []string{"GPL-3.0"},
<<<<<<< HEAD
					Arch:       "x86_64",
=======
					Digest:     "sha1:4def7ffaee6aeba700c1d62570326f75cbb8fa25",
>>>>>>> a6ef37fa
				},
				{
					ID:         "zlib@1.2.8-r2",
					Name:       "zlib",
					Version:    "1.2.8-r2",
					SrcName:    "zlib",
					SrcVersion: "1.2.8-r2",
					Licenses:   []string{"Zlib"},
					DependsOn:  []string{"musl@1.1.14-r10"},
<<<<<<< HEAD
					Arch:       "x86_64",
=======
					Digest:     "sha1:efd04d34d40aa8eb331480127364c27a8ba760ef",
>>>>>>> a6ef37fa
				},
				{
					ID:         "libcrypto1.0@1.0.2h-r1",
					Name:       "libcrypto1.0",
					Version:    "1.0.2h-r1",
					SrcName:    "openssl",
					SrcVersion: "1.0.2h-r1",
					Licenses:   []string{"openssl"},
					DependsOn:  []string{"musl@1.1.14-r10", "zlib@1.2.8-r2"},
<<<<<<< HEAD
					Arch:       "x86_64",
=======
					Digest:     "sha1:65c860ff8f103b664f40ba849a3f5a51c69c8beb",
>>>>>>> a6ef37fa
				},
				{
					ID:         "libssl1.0@1.0.2h-r1",
					Name:       "libssl1.0",
					Version:    "1.0.2h-r1",
					SrcName:    "openssl",
					SrcVersion: "1.0.2h-r1",
					Licenses:   []string{"openssl"},
					Digest:     "sha1:7120f337e93b2b4c44e0f5f31a15b60dc678ca14",
					DependsOn: []string{
						"libcrypto1.0@1.0.2h-r1",
						"musl@1.1.14-r10",
					},
					Arch: "x86_64",
				},
				{
					ID:         "apk-tools@2.6.7-r0",
					Name:       "apk-tools",
					Version:    "2.6.7-r0",
					SrcName:    "apk-tools",
					SrcVersion: "2.6.7-r0",
					Licenses:   []string{"GPL-2.0"},
					Digest:     "sha1:0990c0acd62b4175818c3a4cc60ed11f14e23bd8",
					DependsOn: []string{
						"libcrypto1.0@1.0.2h-r1",
						"libssl1.0@1.0.2h-r1",
						"musl@1.1.14-r10",
						"zlib@1.2.8-r2",
					},
					Arch: "x86_64",
				},
				{
					ID:         "scanelf@1.1.6-r0",
					Name:       "scanelf",
					Version:    "1.1.6-r0",
					SrcName:    "pax-utils",
					SrcVersion: "1.1.6-r0",
					Licenses:   []string{"GPL-2.0"},
					Digest:     "sha1:f9bab817c5ad93e92a6218bc0f7596b657c02d90",
					DependsOn:  []string{"musl@1.1.14-r10"},
					Arch:       "x86_64",
				},
				{
					ID:         "musl-utils@1.1.14-r10",
					Name:       "musl-utils",
					Version:    "1.1.14-r10",
					SrcName:    "musl",
					SrcVersion: "1.1.14-r10",
					Licenses:   []string{"MIT", "BSD-3-Clause", "GPL-2.0"},
					Digest:     "sha1:608aa1dd39eff7bc6615d3e5e33383750f8f5ecc",
					DependsOn: []string{
						"musl@1.1.14-r10",
						"scanelf@1.1.6-r0",
					},
					Arch: "x86_64",
				},
				{
					ID:         "libc-utils@0.7-r0",
					Name:       "libc-utils",
					Version:    "0.7-r0",
					SrcName:    "libc-dev",
					SrcVersion: "0.7-r0",
					Licenses:   []string{"GPL-3.0"},
					Digest:     "sha1:9055bc7afd76cf2672198042f72fc4a5ed4fa961",
					DependsOn:  []string{"musl-utils@1.1.14-r10"},
					Arch:       "x86_64",
				},
				{
					ID:         "pkgconf@1.6.0-r0",
					Name:       "pkgconf",
					Version:    "1.6.0-r0",
					SrcName:    "pkgconf",
					SrcVersion: "1.6.0-r0",
					Licenses:   []string{"ISC"},
					Digest:     "sha1:e6242ac29589c8a84a4b179b491ea7c29fce66a9",
					DependsOn:  []string{"musl@1.1.14-r10"},
					Arch:       "x86_64",
				},

				{
					ID:         "sqlite-libs@3.26.0-r3",
					Name:       "sqlite-libs",
					Version:    "3.26.0-r3",
					SrcName:    "sqlite",
					SrcVersion: "3.26.0-r3",
					Licenses:   []string{"Public-Domain"},
					Digest:     "sha1:1464946c3a5f0dd5a67ca1af930fc17af7a74474",
					DependsOn:  []string{"musl@1.1.14-r10"},
					Arch:       "x86_64",
				},

				{
					ID:         "test@2.9.11_pre20061021-r2",
					Name:       "test",
					Version:    "2.9.11_pre20061021-r2",
					SrcName:    "test-parent",
					SrcVersion: "2.9.11_pre20061021-r2",
					Licenses:   []string{"Public-Domain"},
					Digest:     "sha1:f0bf315ec54828188910e4a665c00bc48bdbdd7d",
					DependsOn: []string{
						"pkgconf@1.6.0-r0",
						"sqlite-libs@3.26.0-r3",
					},
					Arch: "x86_64",
				},
			},
			wantFiles: []string{
				// musl-1.1.14-r10
				"lib/libc.musl-x86_64.so.1",
				"lib/ld-musl-x86_64.so.1",

				// busybox-1.24.2-r9
				"bin/busybox",
				"bin/sh",
				"etc/securetty",
				"etc/udhcpd.conf",
				"etc/logrotate.d/acpid",

				// alpine-baselayout-3.0.3-r0
				"etc/hosts",
				"etc/sysctl.conf",
				"etc/group",
				"etc/protocols",
				"etc/fstab",
				"etc/mtab",
				"etc/profile",
				"etc/TZ",
				"etc/shells",
				"etc/motd",
				"etc/inittab",
				"etc/hostname",
				"etc/modules",
				"etc/services",
				"etc/shadow",
				"etc/passwd",
				"etc/profile.d/color_prompt",
				"etc/sysctl.d/00-alpine.conf",
				"etc/modprobe.d/i386.conf",
				"etc/modprobe.d/blacklist.conf",
				"etc/modprobe.d/aliases.conf",
				"etc/modprobe.d/kms.conf",
				"etc/crontabs/root",
				"sbin/mkmntdirs",
				"var/spool/cron/crontabs",

				// alpine-keys-1.1-r0
				"etc/apk/keys/alpine-devel@lists.alpinelinux.org-4d07755e.rsa.pub",
				"etc/apk/keys/alpine-devel@lists.alpinelinux.org-524d27bb.rsa.pub",
				"etc/apk/keys/alpine-devel@lists.alpinelinux.org-5243ef4b.rsa.pub",
				"etc/apk/keys/alpine-devel@lists.alpinelinux.org-5261cecb.rsa.pub",
				"etc/apk/keys/alpine-devel@lists.alpinelinux.org-4a6a0840.rsa.pub",

				// zlib-1.2.8-r2
				"lib/libz.so.1.2.8",
				"lib/libz.so.1",

				// libcrypto1.0-1.0.2h-r1
				"lib/libcrypto.so.1.0.0",
				"usr/bin/c_rehash",
				"usr/lib/libcrypto.so.1.0.0",
				"usr/lib/engines/libubsec.so",
				"usr/lib/engines/libatalla.so",
				"usr/lib/engines/libcapi.so",
				"usr/lib/engines/libgost.so",
				"usr/lib/engines/libcswift.so",
				"usr/lib/engines/libchil.so",
				"usr/lib/engines/libgmp.so",
				"usr/lib/engines/libnuron.so",
				"usr/lib/engines/lib4758cca.so",
				"usr/lib/engines/libsureware.so",
				"usr/lib/engines/libpadlock.so",
				"usr/lib/engines/libaep.so",

				// libssl1.0-1.0.2h-r1
				"lib/libssl.so.1.0.0",
				"usr/lib/libssl.so.1.0.0",

				// apk-tools-2.6.7-r0
				"sbin/apk",

				// scanelf-1.1.6-r0
				"usr/bin/scanelf",

				// musl-utils-1.1.14-r10
				"sbin/ldconfig",
				"usr/bin/iconv",
				"usr/bin/ldd",
				"usr/bin/getconf",
				"usr/bin/getent",

				// libc-utils-0.7-r0

				// pkgconf-1.6.0-r0
				"usr/bin/pkgconf",
				"usr/bin/pkg-config",
				"usr/lib/libpkgconf.so.3.0.0",
				"usr/lib/libpkgconf.so.3",
				"usr/share/aclocal/pkg.m4",

				// sqlite-libs-3.26.0-r3
				"usr/lib/libsqlite3.so.0",
				"usr/lib/libsqlite3.so.0.8.6",

				// test-2.9.11_pre20061021-r2
				"usr/lib/libsqlite3.so",
				"usr/lib/pkgconfig/sqlite3.pc",
				"usr/include/sqlite3ext.h",
				"usr/include/sqlite3.h",
			},
		},
	}
	a := alpinePkgAnalyzer{}
	for testname, v := range tests {
		read, err := os.Open(v.path)
		if err != nil {
			t.Errorf("%s : can't open file %s", testname, v.path)
		}
		scanner := bufio.NewScanner(read)
		gotPkgs, gotFiles := a.parseApkInfo(scanner)
		assert.Equal(t, v.wantPkgs, gotPkgs)
		assert.Equal(t, v.wantFiles, gotFiles)
	}
}<|MERGE_RESOLUTION|>--- conflicted
+++ resolved
@@ -26,11 +26,8 @@
 					SrcName:    "musl",
 					SrcVersion: "1.1.14-r10",
 					Licenses:   []string{"MIT"},
-<<<<<<< HEAD
-					Arch:       "x86_64",
-=======
+					Arch:       "x86_64",
 					Digest:     "sha1:d68b402f35f57750f49156b0cb4e886a2ad35d2d",
->>>>>>> a6ef37fa
 				},
 				{
 					ID:         "busybox@1.24.2-r9",
@@ -40,11 +37,8 @@
 					SrcVersion: "1.24.2-r9",
 					Licenses:   []string{"GPL-2.0"},
 					DependsOn:  []string{"musl@1.1.14-r10"},
-<<<<<<< HEAD
-					Arch:       "x86_64",
-=======
+					Arch:       "x86_64",
 					Digest:     "sha1:ca124719267cd0bedc2f4cb850a286ac13f0ad44",
->>>>>>> a6ef37fa
 				},
 				{
 					ID:         "alpine-baselayout@3.0.3-r0",
@@ -54,11 +48,8 @@
 					SrcVersion: "3.0.3-r0",
 					Licenses:   []string{"GPL-2.0"},
 					DependsOn:  []string{"busybox@1.24.2-r9", "musl@1.1.14-r10"},
-<<<<<<< HEAD
-					Arch:       "x86_64",
-=======
+					Arch:       "x86_64",
 					Digest:     "sha1:a214896150411d72dd1fafdb32d1c6c4855cccfa",
->>>>>>> a6ef37fa
 				},
 				{
 					ID:         "alpine-keys@1.1-r0",
@@ -67,11 +58,8 @@
 					SrcName:    "alpine-keys",
 					SrcVersion: "1.1-r0",
 					Licenses:   []string{"GPL-3.0"},
-<<<<<<< HEAD
-					Arch:       "x86_64",
-=======
+					Arch:       "x86_64",
 					Digest:     "sha1:4def7ffaee6aeba700c1d62570326f75cbb8fa25",
->>>>>>> a6ef37fa
 				},
 				{
 					ID:         "zlib@1.2.8-r2",
@@ -81,11 +69,8 @@
 					SrcVersion: "1.2.8-r2",
 					Licenses:   []string{"Zlib"},
 					DependsOn:  []string{"musl@1.1.14-r10"},
-<<<<<<< HEAD
-					Arch:       "x86_64",
-=======
+					Arch:       "x86_64",
 					Digest:     "sha1:efd04d34d40aa8eb331480127364c27a8ba760ef",
->>>>>>> a6ef37fa
 				},
 				{
 					ID:         "libcrypto1.0@1.0.2h-r1",
@@ -95,11 +80,8 @@
 					SrcVersion: "1.0.2h-r1",
 					Licenses:   []string{"openssl"},
 					DependsOn:  []string{"musl@1.1.14-r10", "zlib@1.2.8-r2"},
-<<<<<<< HEAD
-					Arch:       "x86_64",
-=======
+					Arch:       "x86_64",
 					Digest:     "sha1:65c860ff8f103b664f40ba849a3f5a51c69c8beb",
->>>>>>> a6ef37fa
 				},
 				{
 					ID:         "libssl1.0@1.0.2h-r1",
