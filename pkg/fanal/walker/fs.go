--- conflicted
+++ resolved
@@ -71,26 +71,18 @@
 		}
 		relPath = filepath.ToSlash(relPath)
 
-<<<<<<< HEAD
 		info, err := d.Info()
 		if err != nil {
 			return xerrors.Errorf("file info error: %w", err)
 		}
 
-		if info.IsDir() {
-=======
 		switch {
-		case fi.IsDir():
->>>>>>> 6040d9f4
+		case info.IsDir():
 			if w.shouldSkipDir(relPath) {
 				return filepath.SkipDir
 			}
 			return nil
-<<<<<<< HEAD
-		} else if !info.Mode().IsRegular() {
-=======
-		case !fi.Mode().IsRegular():
->>>>>>> 6040d9f4
+		case !info.Mode().IsRegular():
 			return nil
 		case w.shouldSkipFile(relPath):
 			return nil
