--- conflicted
+++ resolved
@@ -6,23 +6,15 @@
 	SystemFileFilteringPostHandler HandlerType = "system-file-filter"
 	GoModMergePostHandler          HandlerType = "go-mod-merge"
 	MisconfPostHandler             HandlerType = "misconf"
-<<<<<<< HEAD
 	NodeLicensesPostHandler        HandlerType = "node-licenses-merge"
-=======
 	UnpackagedPostHandler          HandlerType = "unpackaged"
->>>>>>> af89249d
 
 	// SystemFileFilteringPostHandlerPriority should be higher than other handlers.
 	// Otherwise, other handlers need to process unnecessary files.
 	SystemFileFilteringPostHandlerPriority = 100
 
-<<<<<<< HEAD
 	GoModMergePostHandlerPriority   = 50
 	MisconfPostHandlerPriority      = 50
 	NodeLicensesPostHandlerPriority = 50
-=======
-	GoModMergePostHandlerPriority = 50
-	MisconfPostHandlerPriority    = 50
-	UnpackagedPostHandlerPriority = 50
->>>>>>> af89249d
+	UnpackagedPostHandlerPriority   = 50
 )