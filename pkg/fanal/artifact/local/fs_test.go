--- conflicted
+++ resolved
@@ -47,11 +47,7 @@
 			},
 			putBlobExpectation: cache.ArtifactCachePutBlobExpectation{
 				Args: cache.ArtifactCachePutBlobArgs{
-<<<<<<< HEAD
-					BlobID: "sha256:8e51e59643c8cbdbe4f5d653a9d15d52eb2e20d129c7ae8c6b3fb6b21f0bbc00",
-=======
-					BlobID: "sha256:9101fcb54fd63b7dfde027bd669e159ed65aff15842057780f4b0c846bab6369",
->>>>>>> 9be08253
+					BlobID: "sha256:672f9ef8ca6794ee1771f25de1892d95ca62daf90b86ac139c59ba5ce46af31a",
 					BlobInfo: types.BlobInfo{
 						SchemaVersion: types.BlobJSONSchemaVersion,
 						OS: types.OS{
@@ -82,15 +78,9 @@
 			want: types.ArtifactReference{
 				Name: "host",
 				Type: types.ArtifactFilesystem,
-<<<<<<< HEAD
-				ID:   "sha256:8e51e59643c8cbdbe4f5d653a9d15d52eb2e20d129c7ae8c6b3fb6b21f0bbc00",
-				BlobIDs: []string{
-					"sha256:8e51e59643c8cbdbe4f5d653a9d15d52eb2e20d129c7ae8c6b3fb6b21f0bbc00",
-=======
-				ID:   "sha256:9101fcb54fd63b7dfde027bd669e159ed65aff15842057780f4b0c846bab6369",
-				BlobIDs: []string{
-					"sha256:9101fcb54fd63b7dfde027bd669e159ed65aff15842057780f4b0c846bab6369",
->>>>>>> 9be08253
+				ID:   "sha256:672f9ef8ca6794ee1771f25de1892d95ca62daf90b86ac139c59ba5ce46af31a",
+				BlobIDs: []string{
+					"sha256:672f9ef8ca6794ee1771f25de1892d95ca62daf90b86ac139c59ba5ce46af31a",
 				},
 			},
 		},
@@ -108,11 +98,7 @@
 			},
 			putBlobExpectation: cache.ArtifactCachePutBlobExpectation{
 				Args: cache.ArtifactCachePutBlobArgs{
-<<<<<<< HEAD
-					BlobID: "sha256:aee2e60ecdc511029192c9483c0add1173b01c6d5af10b618a3098e2b66cfb81",
-=======
-					BlobID: "sha256:d5fa75cdac006582a8f6bc4e3fcc8bfb70bd9d0403c24d8c2e3230d3f38a7ff5",
->>>>>>> 9be08253
+					BlobID: "sha256:fd1107d865ab0c59446ac4d6ef9bd432ae5c26b0eaf6595a88a63a552840c4ad",
 					BlobInfo: types.BlobInfo{
 						SchemaVersion: types.BlobJSONSchemaVersion,
 					},
@@ -122,15 +108,9 @@
 			want: types.ArtifactReference{
 				Name: "host",
 				Type: types.ArtifactFilesystem,
-<<<<<<< HEAD
-				ID:   "sha256:aee2e60ecdc511029192c9483c0add1173b01c6d5af10b618a3098e2b66cfb81",
-				BlobIDs: []string{
-					"sha256:aee2e60ecdc511029192c9483c0add1173b01c6d5af10b618a3098e2b66cfb81",
-=======
-				ID:   "sha256:d5fa75cdac006582a8f6bc4e3fcc8bfb70bd9d0403c24d8c2e3230d3f38a7ff5",
-				BlobIDs: []string{
-					"sha256:d5fa75cdac006582a8f6bc4e3fcc8bfb70bd9d0403c24d8c2e3230d3f38a7ff5",
->>>>>>> 9be08253
+				ID:   "sha256:fd1107d865ab0c59446ac4d6ef9bd432ae5c26b0eaf6595a88a63a552840c4ad",
+				BlobIDs: []string{
+					"sha256:fd1107d865ab0c59446ac4d6ef9bd432ae5c26b0eaf6595a88a63a552840c4ad",
 				},
 			},
 		},
@@ -141,11 +121,7 @@
 			},
 			putBlobExpectation: cache.ArtifactCachePutBlobExpectation{
 				Args: cache.ArtifactCachePutBlobArgs{
-<<<<<<< HEAD
-					BlobID: "sha256:8e51e59643c8cbdbe4f5d653a9d15d52eb2e20d129c7ae8c6b3fb6b21f0bbc00",
-=======
-					BlobID: "sha256:9101fcb54fd63b7dfde027bd669e159ed65aff15842057780f4b0c846bab6369",
->>>>>>> 9be08253
+					BlobID: "sha256:672f9ef8ca6794ee1771f25de1892d95ca62daf90b86ac139c59ba5ce46af31a",
 					BlobInfo: types.BlobInfo{
 						SchemaVersion: types.BlobJSONSchemaVersion,
 						OS: types.OS{
@@ -191,11 +167,7 @@
 			},
 			putBlobExpectation: cache.ArtifactCachePutBlobExpectation{
 				Args: cache.ArtifactCachePutBlobArgs{
-<<<<<<< HEAD
-					BlobID: "sha256:f767640b56a10986108cb081574bd507b4a0ccce358924c48bbcd06d7b471f38",
-=======
-					BlobID: "sha256:0e0d362332d8928f71ac2c11e0813e2ec251dca9bdf1a66bd69cad8f2ef66ca1",
->>>>>>> 9be08253
+					BlobID: "sha256:645d67a882007d7e169553eeb0ff14390d98e6ffcf91cb8c5b2952beee064b48",
 					BlobInfo: types.BlobInfo{
 						SchemaVersion: types.BlobJSONSchemaVersion,
 						Applications: []types.Application{
@@ -217,15 +189,9 @@
 			want: types.ArtifactReference{
 				Name: "testdata/requirements.txt",
 				Type: types.ArtifactFilesystem,
-<<<<<<< HEAD
-				ID:   "sha256:f767640b56a10986108cb081574bd507b4a0ccce358924c48bbcd06d7b471f38",
-				BlobIDs: []string{
-					"sha256:f767640b56a10986108cb081574bd507b4a0ccce358924c48bbcd06d7b471f38",
-=======
-				ID:   "sha256:0e0d362332d8928f71ac2c11e0813e2ec251dca9bdf1a66bd69cad8f2ef66ca1",
-				BlobIDs: []string{
-					"sha256:0e0d362332d8928f71ac2c11e0813e2ec251dca9bdf1a66bd69cad8f2ef66ca1",
->>>>>>> 9be08253
+				ID:   "sha256:645d67a882007d7e169553eeb0ff14390d98e6ffcf91cb8c5b2952beee064b48",
+				BlobIDs: []string{
+					"sha256:645d67a882007d7e169553eeb0ff14390d98e6ffcf91cb8c5b2952beee064b48",
 				},
 			},
 		},
@@ -236,11 +202,7 @@
 			},
 			putBlobExpectation: cache.ArtifactCachePutBlobExpectation{
 				Args: cache.ArtifactCachePutBlobArgs{
-<<<<<<< HEAD
-					BlobID: "sha256:f767640b56a10986108cb081574bd507b4a0ccce358924c48bbcd06d7b471f38",
-=======
-					BlobID: "sha256:0e0d362332d8928f71ac2c11e0813e2ec251dca9bdf1a66bd69cad8f2ef66ca1",
->>>>>>> 9be08253
+					BlobID: "sha256:645d67a882007d7e169553eeb0ff14390d98e6ffcf91cb8c5b2952beee064b48",
 					BlobInfo: types.BlobInfo{
 						SchemaVersion: types.BlobJSONSchemaVersion,
 						Applications: []types.Application{
@@ -262,15 +224,9 @@
 			want: types.ArtifactReference{
 				Name: "testdata/requirements.txt",
 				Type: types.ArtifactFilesystem,
-<<<<<<< HEAD
-				ID:   "sha256:f767640b56a10986108cb081574bd507b4a0ccce358924c48bbcd06d7b471f38",
-				BlobIDs: []string{
-					"sha256:f767640b56a10986108cb081574bd507b4a0ccce358924c48bbcd06d7b471f38",
-=======
-				ID:   "sha256:0e0d362332d8928f71ac2c11e0813e2ec251dca9bdf1a66bd69cad8f2ef66ca1",
-				BlobIDs: []string{
-					"sha256:0e0d362332d8928f71ac2c11e0813e2ec251dca9bdf1a66bd69cad8f2ef66ca1",
->>>>>>> 9be08253
+				ID:   "sha256:645d67a882007d7e169553eeb0ff14390d98e6ffcf91cb8c5b2952beee064b48",
+				BlobIDs: []string{
+					"sha256:645d67a882007d7e169553eeb0ff14390d98e6ffcf91cb8c5b2952beee064b48",
 				},
 			},
 		},
@@ -464,15 +420,9 @@
 			want: types.ArtifactReference{
 				Name: "testdata/misconfig/terraform/single-failure",
 				Type: types.ArtifactFilesystem,
-<<<<<<< HEAD
-				ID:   "sha256:9281326373416c61dcea587de5cc2bc4d9ffea9cfc2dcbb65af41c22dd3943fd",
-				BlobIDs: []string{
-					"sha256:9281326373416c61dcea587de5cc2bc4d9ffea9cfc2dcbb65af41c22dd3943fd",
-=======
-				ID:   "sha256:51123b27efc62be0db21fad4ccaf0839850f9f9162d225c6bd9d0e94089b2d8b",
-				BlobIDs: []string{
-					"sha256:51123b27efc62be0db21fad4ccaf0839850f9f9162d225c6bd9d0e94089b2d8b",
->>>>>>> 9be08253
+				ID:   "sha256:4ed328fab421f6058c774dd6f72afe59078cf5f94f4c7f1c5f26a358911b68d5",
+				BlobIDs: []string{
+					"sha256:4ed328fab421f6058c774dd6f72afe59078cf5f94f4c7f1c5f26a358911b68d5",
 				},
 			},
 		},
@@ -553,15 +503,9 @@
 			want: types.ArtifactReference{
 				Name: "testdata/misconfig/terraform/multiple-failures",
 				Type: types.ArtifactFilesystem,
-<<<<<<< HEAD
-				ID:   "sha256:c0a3eae332223696324cb3db3315160cc2e18673a60b408e0874398bdac5e039",
-				BlobIDs: []string{
-					"sha256:c0a3eae332223696324cb3db3315160cc2e18673a60b408e0874398bdac5e039",
-=======
-				ID:   "sha256:e5159ce9589ca0fd714cbbb757628fffff31229a52310ea151ae1410be5f1f1b",
-				BlobIDs: []string{
-					"sha256:e5159ce9589ca0fd714cbbb757628fffff31229a52310ea151ae1410be5f1f1b",
->>>>>>> 9be08253
+				ID:   "sha256:d744c516b47624f5ef7c526732fa55313fba7c0fffe10dc282201d79494de99f",
+				BlobIDs: []string{
+					"sha256:d744c516b47624f5ef7c526732fa55313fba7c0fffe10dc282201d79494de99f",
 				},
 			},
 		},
@@ -589,15 +533,9 @@
 			want: types.ArtifactReference{
 				Name: "testdata/misconfig/terraform/no-results",
 				Type: types.ArtifactFilesystem,
-<<<<<<< HEAD
-				ID:   "sha256:05058ae537280d42d5ddb2b0aece31bfcb31dab3171fab27456c1cef8452ee10",
-				BlobIDs: []string{
-					"sha256:05058ae537280d42d5ddb2b0aece31bfcb31dab3171fab27456c1cef8452ee10",
-=======
-				ID:   "sha256:0c31a344fe889e279aecf743d801ae5d40ee2841a45ed7820114c1094c41a966",
-				BlobIDs: []string{
-					"sha256:0c31a344fe889e279aecf743d801ae5d40ee2841a45ed7820114c1094c41a966",
->>>>>>> 9be08253
+				ID:   "sha256:30a6ecf3504f2787f062f906f52d1b35f00517b7b392b3c6bf1ae12da4b22965",
+				BlobIDs: []string{
+					"sha256:30a6ecf3504f2787f062f906f52d1b35f00517b7b392b3c6bf1ae12da4b22965",
 				},
 			},
 		},
@@ -642,15 +580,9 @@
 			want: types.ArtifactReference{
 				Name: "testdata/misconfig/terraform/passed",
 				Type: types.ArtifactFilesystem,
-<<<<<<< HEAD
-				ID:   "sha256:007914a86eeea2d37f62221adfcc710e1d5a5a6738e146a09c715202fe44a3fc",
-				BlobIDs: []string{
-					"sha256:007914a86eeea2d37f62221adfcc710e1d5a5a6738e146a09c715202fe44a3fc",
-=======
-				ID:   "sha256:4e2b9cba04625f1d9cc57f74640d039779b0ee176e958aaea37883e03842056d",
-				BlobIDs: []string{
-					"sha256:4e2b9cba04625f1d9cc57f74640d039779b0ee176e958aaea37883e03842056d",
->>>>>>> 9be08253
+				ID:   "sha256:c65d70ddc5b6d5d74568b3bb14d78c648f8b006d6c3e72e00cd2163bdfcc97a2",
+				BlobIDs: []string{
+					"sha256:c65d70ddc5b6d5d74568b3bb14d78c648f8b006d6c3e72e00cd2163bdfcc97a2",
 				},
 			},
 		},
@@ -712,9 +644,9 @@
 			want: types.ArtifactReference{
 				Name: "testdata/misconfig/terraform/busted-relative-paths/child/main.tf",
 				Type: types.ArtifactFilesystem,
-				ID:   "sha256:aacaabaaef04916bc31b5200617a07ca5c92a4eab1b94783cde06cc4b24412d2",
-				BlobIDs: []string{
-					"sha256:aacaabaaef04916bc31b5200617a07ca5c92a4eab1b94783cde06cc4b24412d2",
+				ID:   "sha256:94407d4ef00be7a06be9494e04b1f6e05c770ca62bd8fae653efab68c670fa4e",
+				BlobIDs: []string{
+					"sha256:94407d4ef00be7a06be9494e04b1f6e05c770ca62bd8fae653efab68c670fa4e",
 				},
 			},
 		},
@@ -801,15 +733,9 @@
 			want: types.ArtifactReference{
 				Name: "testdata/misconfig/terraform/relative-paths/child",
 				Type: types.ArtifactFilesystem,
-<<<<<<< HEAD
-				ID:   "sha256:7c79d746733c6f69c3b45b0ef44243cb3955d4a48b47af67b137090d19977123",
-				BlobIDs: []string{
-					"sha256:7c79d746733c6f69c3b45b0ef44243cb3955d4a48b47af67b137090d19977123",
-=======
-				ID:   "sha256:9c5c0038bf41e03f878ed27c569b93198a16b0d975e7fca4e90aa2a4eaf87402",
-				BlobIDs: []string{
-					"sha256:9c5c0038bf41e03f878ed27c569b93198a16b0d975e7fca4e90aa2a4eaf87402",
->>>>>>> 9be08253
+				ID:   "sha256:f115b62a58b10b5acb3718b08bcf4035c2288035498ed2ddbf1e496152a5dad0",
+				BlobIDs: []string{
+					"sha256:f115b62a58b10b5acb3718b08bcf4035c2288035498ed2ddbf1e496152a5dad0",
 				},
 			},
 		},
@@ -896,15 +822,9 @@
 			want: types.ArtifactReference{
 				Name: "testdata/misconfig/cloudformation/single-failure/src",
 				Type: types.ArtifactFilesystem,
-<<<<<<< HEAD
-				ID:   "sha256:eb0e35f6dc14416d063672e2fe6ea3fecd982a7e16c251c934425bbf79f22f68",
-				BlobIDs: []string{
-					"sha256:eb0e35f6dc14416d063672e2fe6ea3fecd982a7e16c251c934425bbf79f22f68",
-=======
-				ID:   "sha256:b2ae3759e901c7ba8b0aa690e551e3eec01b6e450533d5444a63969ffbb97adf",
-				BlobIDs: []string{
-					"sha256:b2ae3759e901c7ba8b0aa690e551e3eec01b6e450533d5444a63969ffbb97adf",
->>>>>>> 9be08253
+				ID:   "sha256:611056ff4eccc47c62cbab18a649e15a74e078ed1d4e31b6224eebe098e3f7c2",
+				BlobIDs: []string{
+					"sha256:611056ff4eccc47c62cbab18a649e15a74e078ed1d4e31b6224eebe098e3f7c2",
 				},
 			},
 		},
@@ -984,15 +904,9 @@
 			want: types.ArtifactReference{
 				Name: "testdata/misconfig/cloudformation/multiple-failures/src",
 				Type: types.ArtifactFilesystem,
-<<<<<<< HEAD
-				ID:   "sha256:41b1ab21ec1cd5754e2434ba820cb4d500002be532b0127ba6610fa06095e468",
-				BlobIDs: []string{
-					"sha256:41b1ab21ec1cd5754e2434ba820cb4d500002be532b0127ba6610fa06095e468",
-=======
-				ID:   "sha256:410c31b72c1da31a4b2974fe4405820ffe81c65880017491ca63ec6be2cd9424",
-				BlobIDs: []string{
-					"sha256:410c31b72c1da31a4b2974fe4405820ffe81c65880017491ca63ec6be2cd9424",
->>>>>>> 9be08253
+				ID:   "sha256:650235071d362b7247d506d41cb49df69af8522c84350a519bb8db5dff1c3a42",
+				BlobIDs: []string{
+					"sha256:650235071d362b7247d506d41cb49df69af8522c84350a519bb8db5dff1c3a42",
 				},
 			},
 		},
@@ -1020,15 +934,9 @@
 			want: types.ArtifactReference{
 				Name: "testdata/misconfig/cloudformation/no-results/src",
 				Type: types.ArtifactFilesystem,
-<<<<<<< HEAD
-				ID:   "sha256:05058ae537280d42d5ddb2b0aece31bfcb31dab3171fab27456c1cef8452ee10",
-				BlobIDs: []string{
-					"sha256:05058ae537280d42d5ddb2b0aece31bfcb31dab3171fab27456c1cef8452ee10",
-=======
-				ID:   "sha256:5cafcecda4322751d7b281d9546f5789a46d82d19cc2adab614122d2ce3420b9",
-				BlobIDs: []string{
-					"sha256:5cafcecda4322751d7b281d9546f5789a46d82d19cc2adab614122d2ce3420b9",
->>>>>>> 9be08253
+				ID:   "sha256:96d6a920e15b3b266460c33ef0d398c3f2e7be97065154e8d8204694b8c88488",
+				BlobIDs: []string{
+					"sha256:96d6a920e15b3b266460c33ef0d398c3f2e7be97065154e8d8204694b8c88488",
 				},
 			},
 		},
@@ -1082,15 +990,9 @@
 			want: types.ArtifactReference{
 				Name: "testdata/misconfig/cloudformation/passed/src",
 				Type: types.ArtifactFilesystem,
-<<<<<<< HEAD
-				ID:   "sha256:ffd24497c68df889ee8c44731579efcabdfb426261de2f18b298b5e76e4aecc1",
-				BlobIDs: []string{
-					"sha256:ffd24497c68df889ee8c44731579efcabdfb426261de2f18b298b5e76e4aecc1",
-=======
-				ID:   "sha256:9f9b0773ca1ec4b257aae410798a635076eaed12afefac839b62efdc65d417e1",
-				BlobIDs: []string{
-					"sha256:9f9b0773ca1ec4b257aae410798a635076eaed12afefac839b62efdc65d417e1",
->>>>>>> 9be08253
+				ID:   "sha256:e643d26b51d48428bb19072158428319e179378ee1106f55b8a16e517a1e884f",
+				BlobIDs: []string{
+					"sha256:e643d26b51d48428bb19072158428319e179378ee1106f55b8a16e517a1e884f",
 				},
 			},
 		},
@@ -1174,15 +1076,9 @@
 			want: types.ArtifactReference{
 				Name: "testdata/misconfig/dockerfile/single-failure/src",
 				Type: types.ArtifactFilesystem,
-<<<<<<< HEAD
-				ID:   "sha256:11e0cfb5d1d4111f0630f7ee1cd297b2139fc6789fafafe311fa3f729bd18d05",
-				BlobIDs: []string{
-					"sha256:11e0cfb5d1d4111f0630f7ee1cd297b2139fc6789fafafe311fa3f729bd18d05",
-=======
-				ID:   "sha256:a22d246cba3476acf2a3d6cfe88b5a895ab78cb328b76fe070fce9f1c77f80c7",
-				BlobIDs: []string{
-					"sha256:a22d246cba3476acf2a3d6cfe88b5a895ab78cb328b76fe070fce9f1c77f80c7",
->>>>>>> 9be08253
+				ID:   "sha256:82cdddfdd8f088abea282d6cc74f79156d94a1ae45a5f023b215e52405c036a4",
+				BlobIDs: []string{
+					"sha256:82cdddfdd8f088abea282d6cc74f79156d94a1ae45a5f023b215e52405c036a4",
 				},
 			},
 		},
@@ -1237,15 +1133,9 @@
 			want: types.ArtifactReference{
 				Name: "testdata/misconfig/dockerfile/multiple-failures/src",
 				Type: types.ArtifactFilesystem,
-<<<<<<< HEAD
-				ID:   "sha256:11e0cfb5d1d4111f0630f7ee1cd297b2139fc6789fafafe311fa3f729bd18d05",
-				BlobIDs: []string{
-					"sha256:11e0cfb5d1d4111f0630f7ee1cd297b2139fc6789fafafe311fa3f729bd18d05",
-=======
-				ID:   "sha256:a22d246cba3476acf2a3d6cfe88b5a895ab78cb328b76fe070fce9f1c77f80c7",
-				BlobIDs: []string{
-					"sha256:a22d246cba3476acf2a3d6cfe88b5a895ab78cb328b76fe070fce9f1c77f80c7",
->>>>>>> 9be08253
+				ID:   "sha256:82cdddfdd8f088abea282d6cc74f79156d94a1ae45a5f023b215e52405c036a4",
+				BlobIDs: []string{
+					"sha256:82cdddfdd8f088abea282d6cc74f79156d94a1ae45a5f023b215e52405c036a4",
 				},
 			},
 		},
@@ -1273,15 +1163,9 @@
 			want: types.ArtifactReference{
 				Name: "testdata/misconfig/dockerfile/no-results/src",
 				Type: types.ArtifactFilesystem,
-<<<<<<< HEAD
-				ID:   "sha256:05058ae537280d42d5ddb2b0aece31bfcb31dab3171fab27456c1cef8452ee10",
-				BlobIDs: []string{
-					"sha256:05058ae537280d42d5ddb2b0aece31bfcb31dab3171fab27456c1cef8452ee10",
-=======
-				ID:   "sha256:5cafcecda4322751d7b281d9546f5789a46d82d19cc2adab614122d2ce3420b9",
-				BlobIDs: []string{
-					"sha256:5cafcecda4322751d7b281d9546f5789a46d82d19cc2adab614122d2ce3420b9",
->>>>>>> 9be08253
+				ID:   "sha256:96d6a920e15b3b266460c33ef0d398c3f2e7be97065154e8d8204694b8c88488",
+				BlobIDs: []string{
+					"sha256:96d6a920e15b3b266460c33ef0d398c3f2e7be97065154e8d8204694b8c88488",
 				},
 			},
 		},
@@ -1338,15 +1222,9 @@
 			want: types.ArtifactReference{
 				Name: "testdata/misconfig/dockerfile/passed/src",
 				Type: types.ArtifactFilesystem,
-<<<<<<< HEAD
-				ID:   "sha256:50f0edafd50b395a831377ebf7dfb925785c30071a64e6c420e2e07c5053d05a",
-				BlobIDs: []string{
-					"sha256:50f0edafd50b395a831377ebf7dfb925785c30071a64e6c420e2e07c5053d05a",
-=======
-				ID:   "sha256:a9541fe2309a78505f147a688ebf8a2e107bad8351bb22e280f627d5ecf91b16",
-				BlobIDs: []string{
-					"sha256:a9541fe2309a78505f147a688ebf8a2e107bad8351bb22e280f627d5ecf91b16",
->>>>>>> 9be08253
+				ID:   "sha256:2a780e1bf6ba9544f430d58f264228fd3dfa29011dd931c51e3f339bbabf3643",
+				BlobIDs: []string{
+					"sha256:2a780e1bf6ba9544f430d58f264228fd3dfa29011dd931c51e3f339bbabf3643",
 				},
 			},
 		},
@@ -1435,15 +1313,9 @@
 			want: types.ArtifactReference{
 				Name: "testdata/misconfig/kubernetes/single-failure/src",
 				Type: types.ArtifactFilesystem,
-<<<<<<< HEAD
-				ID:   "sha256:7b0f460cc674e4441452f5a3dac509107beee01340a8f92ecef8f3ebb9e7e313",
-				BlobIDs: []string{
-					"sha256:7b0f460cc674e4441452f5a3dac509107beee01340a8f92ecef8f3ebb9e7e313",
-=======
-				ID:   "sha256:ee77eca0b592b90536a467b20629c017b03e627c95427a3e7f4be2a9eb55c710",
-				BlobIDs: []string{
-					"sha256:ee77eca0b592b90536a467b20629c017b03e627c95427a3e7f4be2a9eb55c710",
->>>>>>> 9be08253
+				ID:   "sha256:ea3e323fe8a150ff4fd2224ef7cb5d66ab441b91aa369afd309ca3de0f9df953",
+				BlobIDs: []string{
+					"sha256:ea3e323fe8a150ff4fd2224ef7cb5d66ab441b91aa369afd309ca3de0f9df953",
 				},
 			},
 		},
@@ -1526,15 +1398,9 @@
 			want: types.ArtifactReference{
 				Name: "testdata/misconfig/kubernetes/multiple-failures/src",
 				Type: types.ArtifactFilesystem,
-<<<<<<< HEAD
-				ID:   "sha256:e0431ae66dc0bf292ba98c1118f3324e8a99003a471458bcd5aaad7fcb891814",
-				BlobIDs: []string{
-					"sha256:e0431ae66dc0bf292ba98c1118f3324e8a99003a471458bcd5aaad7fcb891814",
-=======
-				ID:   "sha256:1892ab8d28210fe199dbea24de4f2073ddf5d4bf5b33aa32436d2e1f1facb588",
-				BlobIDs: []string{
-					"sha256:1892ab8d28210fe199dbea24de4f2073ddf5d4bf5b33aa32436d2e1f1facb588",
->>>>>>> 9be08253
+				ID:   "sha256:a9be0ac04c6d41f203a338622125817f3c63016437bed739b41e854ca788d4f8",
+				BlobIDs: []string{
+					"sha256:a9be0ac04c6d41f203a338622125817f3c63016437bed739b41e854ca788d4f8",
 				},
 			},
 		},
@@ -1562,15 +1428,9 @@
 			want: types.ArtifactReference{
 				Name: "testdata/misconfig/kubernetes/no-results/src",
 				Type: types.ArtifactFilesystem,
-<<<<<<< HEAD
-				ID:   "sha256:ecfb11dad741057925d1d543242a9ef4455075ad9c488d23bd9c31cb14d007f2",
-				BlobIDs: []string{
-					"sha256:ecfb11dad741057925d1d543242a9ef4455075ad9c488d23bd9c31cb14d007f2",
-=======
-				ID:   "sha256:70f3be8d859a21841ac42de298e9e805aa058593cf3e315e8ee0fa1f30ef5107",
-				BlobIDs: []string{
-					"sha256:70f3be8d859a21841ac42de298e9e805aa058593cf3e315e8ee0fa1f30ef5107",
->>>>>>> 9be08253
+				ID:   "sha256:47d74071ea6e099bf001cb6a264623518151a8b5e277054069b51bcd3d900941",
+				BlobIDs: []string{
+					"sha256:47d74071ea6e099bf001cb6a264623518151a8b5e277054069b51bcd3d900941",
 				},
 			},
 		},
@@ -1627,15 +1487,9 @@
 			want: types.ArtifactReference{
 				Name: "testdata/misconfig/kubernetes/passed/src",
 				Type: types.ArtifactFilesystem,
-<<<<<<< HEAD
-				ID:   "sha256:3d7e579c2a4c29934252858fca2edd03403c036e04971288f543b9010f65d840",
-				BlobIDs: []string{
-					"sha256:3d7e579c2a4c29934252858fca2edd03403c036e04971288f543b9010f65d840",
-=======
-				ID:   "sha256:f0eb13ac1479d37da2bcfc7964de5f3a4d3f06982ec27f110c97e9c8cf1cde38",
-				BlobIDs: []string{
-					"sha256:f0eb13ac1479d37da2bcfc7964de5f3a4d3f06982ec27f110c97e9c8cf1cde38",
->>>>>>> 9be08253
+				ID:   "sha256:e60f6947d4684696b7a675ff4a5318bf64e95db0b23ab964a188d41dcf2b6fe3",
+				BlobIDs: []string{
+					"sha256:e60f6947d4684696b7a675ff4a5318bf64e95db0b23ab964a188d41dcf2b6fe3",
 				},
 			},
 		},
@@ -1722,15 +1576,9 @@
 			want: types.ArtifactReference{
 				Name: "testdata/misconfig/azurearm/single-failure/src",
 				Type: types.ArtifactFilesystem,
-<<<<<<< HEAD
-				ID:   "sha256:75c786f38dd23a65db3b875d572818e539d1828be4a11dabced2ea1418d764a8",
-				BlobIDs: []string{
-					"sha256:75c786f38dd23a65db3b875d572818e539d1828be4a11dabced2ea1418d764a8",
-=======
-				ID:   "sha256:ca17bc98d3b2dc8e7b001877324c51d08ba1b2a6764514a9a81adb3fb11f3c08",
-				BlobIDs: []string{
-					"sha256:ca17bc98d3b2dc8e7b001877324c51d08ba1b2a6764514a9a81adb3fb11f3c08",
->>>>>>> 9be08253
+				ID:   "sha256:cf1369df0d0ba9632953f55b49b7c82d7aab45c67e596346c7c12add68ba506b",
+				BlobIDs: []string{
+					"sha256:cf1369df0d0ba9632953f55b49b7c82d7aab45c67e596346c7c12add68ba506b",
 				},
 			},
 		},
@@ -1810,15 +1658,9 @@
 			want: types.ArtifactReference{
 				Name: "testdata/misconfig/azurearm/multiple-failures/src",
 				Type: types.ArtifactFilesystem,
-<<<<<<< HEAD
-				ID:   "sha256:d323ab12607f38d3cb4b532c574ef7bc88b3de76309e3c085cd057a678755b1f",
-				BlobIDs: []string{
-					"sha256:d323ab12607f38d3cb4b532c574ef7bc88b3de76309e3c085cd057a678755b1f",
-=======
-				ID:   "sha256:2e29f26823faf3042ff25c32734fa96bc24ebb09a4d92d5ea3ea5c60d7204114",
-				BlobIDs: []string{
-					"sha256:2e29f26823faf3042ff25c32734fa96bc24ebb09a4d92d5ea3ea5c60d7204114",
->>>>>>> 9be08253
+				ID:   "sha256:af2d0cb4bfd0d1e16def15fe5eb2311398df372db0e12630f2e334a492101d89",
+				BlobIDs: []string{
+					"sha256:af2d0cb4bfd0d1e16def15fe5eb2311398df372db0e12630f2e334a492101d89",
 				},
 			},
 		},
@@ -1846,15 +1688,9 @@
 			want: types.ArtifactReference{
 				Name: "testdata/misconfig/azurearm/no-results/src",
 				Type: types.ArtifactFilesystem,
-<<<<<<< HEAD
-				ID:   "sha256:05058ae537280d42d5ddb2b0aece31bfcb31dab3171fab27456c1cef8452ee10",
-				BlobIDs: []string{
-					"sha256:05058ae537280d42d5ddb2b0aece31bfcb31dab3171fab27456c1cef8452ee10",
-=======
-				ID:   "sha256:5cafcecda4322751d7b281d9546f5789a46d82d19cc2adab614122d2ce3420b9",
-				BlobIDs: []string{
-					"sha256:5cafcecda4322751d7b281d9546f5789a46d82d19cc2adab614122d2ce3420b9",
->>>>>>> 9be08253
+				ID:   "sha256:96d6a920e15b3b266460c33ef0d398c3f2e7be97065154e8d8204694b8c88488",
+				BlobIDs: []string{
+					"sha256:96d6a920e15b3b266460c33ef0d398c3f2e7be97065154e8d8204694b8c88488",
 				},
 			},
 		},
@@ -1908,15 +1744,9 @@
 			want: types.ArtifactReference{
 				Name: "testdata/misconfig/azurearm/passed/src",
 				Type: types.ArtifactFilesystem,
-<<<<<<< HEAD
-				ID:   "sha256:c8bccd3c672c0f3818f73246126caab11851ae1e2e7a5ed183ce3c6769264c68",
-				BlobIDs: []string{
-					"sha256:c8bccd3c672c0f3818f73246126caab11851ae1e2e7a5ed183ce3c6769264c68",
-=======
-				ID:   "sha256:a2a781172a5d3a7c70251322696b892cf16da89c937a85f5caf7d2e8c44eede4",
-				BlobIDs: []string{
-					"sha256:a2a781172a5d3a7c70251322696b892cf16da89c937a85f5caf7d2e8c44eede4",
->>>>>>> 9be08253
+				ID:   "sha256:8ed564b5d66bf2bda3dd8ea736b6e53d2d8accd42820d4d5a5e5262bb42c6fd8",
+				BlobIDs: []string{
+					"sha256:8ed564b5d66bf2bda3dd8ea736b6e53d2d8accd42820d4d5a5e5262bb42c6fd8",
 				},
 			},
 		},
