package local

import (
	"context"
	"errors"
	"path/filepath"
	"runtime"
	"testing"

	"github.com/stretchr/testify/assert"
	"github.com/stretchr/testify/require"
	"golang.org/x/exp/slices"

	"github.com/aquasecurity/trivy/pkg/fanal/analyzer"
	"github.com/aquasecurity/trivy/pkg/fanal/artifact"
	"github.com/aquasecurity/trivy/pkg/fanal/cache"
	"github.com/aquasecurity/trivy/pkg/fanal/types"
	"github.com/aquasecurity/trivy/pkg/misconf"

	_ "github.com/aquasecurity/trivy/pkg/fanal/analyzer/config/all"
	_ "github.com/aquasecurity/trivy/pkg/fanal/analyzer/language/python/pip"
	_ "github.com/aquasecurity/trivy/pkg/fanal/analyzer/os/alpine"
	_ "github.com/aquasecurity/trivy/pkg/fanal/analyzer/pkg/apk"
	_ "github.com/aquasecurity/trivy/pkg/fanal/analyzer/secret"
	_ "github.com/aquasecurity/trivy/pkg/fanal/handler/sysfile"
)

func TestArtifact_Inspect(t *testing.T) {
	type fields struct {
		dir string
	}
	tests := []struct {
		name               string
		fields             fields
		artifactOpt        artifact.Option
		scannerOpt         misconf.ScannerOption
		disabledAnalyzers  []analyzer.Type
		disabledHandlers   []types.HandlerType
		putBlobExpectation cache.ArtifactCachePutBlobExpectation
		want               types.ArtifactReference
		wantErr            string
	}{
		{
			name: "happy path",
			fields: fields{
				dir: "./testdata/alpine",
			},
			putBlobExpectation: cache.ArtifactCachePutBlobExpectation{
				Args: cache.ArtifactCachePutBlobArgs{
<<<<<<< HEAD
					BlobID: "sha256:8cae0ebe4e528eb4f3ae0cf26f5d148384883ed28c989b6d39a6b0ed1bc1db89",
=======
					BlobID: "sha256:2846219523ad45fe4a17495304ed0a36163f1bd66e7fb0b4c19c5d1d4a966c82",
>>>>>>> 16af41be
					BlobInfo: types.BlobInfo{
						SchemaVersion: types.BlobJSONSchemaVersion,
						OS: types.OS{
							Family: "alpine",
							Name:   "3.11.6",
						},
						PackageInfos: []types.PackageInfo{
							{
								FilePath: "lib/apk/db/installed",
								Packages: []types.Package{
									{
										ID:         "musl@1.1.24-r2",
										Name:       "musl",
										Version:    "1.1.24-r2",
										SrcName:    "musl",
										SrcVersion: "1.1.24-r2",
										Licenses:   []string{"MIT"},
										Digest:     "sha1:cb2316a189ebee5282c4a9bd98794cc2477a74c6",
									},
								},
							},
						},
					},
				},
				Returns: cache.ArtifactCachePutBlobReturns{},
			},
			want: types.ArtifactReference{
				Name: "host",
				Type: types.ArtifactFilesystem,
<<<<<<< HEAD
				ID:   "sha256:8cae0ebe4e528eb4f3ae0cf26f5d148384883ed28c989b6d39a6b0ed1bc1db89",
				BlobIDs: []string{
					"sha256:8cae0ebe4e528eb4f3ae0cf26f5d148384883ed28c989b6d39a6b0ed1bc1db89",
=======
				ID:   "sha256:2846219523ad45fe4a17495304ed0a36163f1bd66e7fb0b4c19c5d1d4a966c82",
				BlobIDs: []string{
					"sha256:2846219523ad45fe4a17495304ed0a36163f1bd66e7fb0b4c19c5d1d4a966c82",
>>>>>>> 16af41be
				},
			},
		},
		{
			name: "disable analyzers",
			fields: fields{
				dir: "./testdata/alpine",
			},
			artifactOpt: artifact.Option{
				DisabledAnalyzers: []analyzer.Type{
					analyzer.TypeAlpine,
					analyzer.TypeApk,
					analyzer.TypePip,
				},
			},
			putBlobExpectation: cache.ArtifactCachePutBlobExpectation{
				Args: cache.ArtifactCachePutBlobArgs{
					BlobID: "sha256:aee2e60ecdc511029192c9483c0add1173b01c6d5af10b618a3098e2b66cfb81",
					BlobInfo: types.BlobInfo{
						SchemaVersion: types.BlobJSONSchemaVersion,
					},
				},
				Returns: cache.ArtifactCachePutBlobReturns{},
			},
			want: types.ArtifactReference{
				Name: "host",
				Type: types.ArtifactFilesystem,
				ID:   "sha256:aee2e60ecdc511029192c9483c0add1173b01c6d5af10b618a3098e2b66cfb81",
				BlobIDs: []string{
					"sha256:aee2e60ecdc511029192c9483c0add1173b01c6d5af10b618a3098e2b66cfb81",
				},
			},
		},
		{
			name: "sad path PutBlob returns an error",
			fields: fields{
				dir: "./testdata/alpine",
			},
			putBlobExpectation: cache.ArtifactCachePutBlobExpectation{
				Args: cache.ArtifactCachePutBlobArgs{
<<<<<<< HEAD
					BlobID: "sha256:8cae0ebe4e528eb4f3ae0cf26f5d148384883ed28c989b6d39a6b0ed1bc1db89",
=======
					BlobID: "sha256:2846219523ad45fe4a17495304ed0a36163f1bd66e7fb0b4c19c5d1d4a966c82",
>>>>>>> 16af41be
					BlobInfo: types.BlobInfo{
						SchemaVersion: types.BlobJSONSchemaVersion,
						OS: types.OS{
							Family: "alpine",
							Name:   "3.11.6",
						},
						PackageInfos: []types.PackageInfo{
							{
								FilePath: "lib/apk/db/installed",
								Packages: []types.Package{
									{
										ID:         "musl@1.1.24-r2",
										Name:       "musl",
										Version:    "1.1.24-r2",
										SrcName:    "musl",
										SrcVersion: "1.1.24-r2",
										Licenses:   []string{"MIT"},
										Digest:     "sha1:cb2316a189ebee5282c4a9bd98794cc2477a74c6",
									},
								},
							},
						},
					},
				},
				Returns: cache.ArtifactCachePutBlobReturns{
					Err: errors.New("error"),
				},
			},
			wantErr: "failed to store blob",
		},
		{
			name: "sad path with no such directory",
			fields: fields{
				dir: "./testdata/unknown",
			},
			wantErr: "walk error",
		},
		{
			name: "happy path with single file",
			fields: fields{
				dir: "testdata/requirements.txt",
			},
			putBlobExpectation: cache.ArtifactCachePutBlobExpectation{
				Args: cache.ArtifactCachePutBlobArgs{
					BlobID: "sha256:f767640b56a10986108cb081574bd507b4a0ccce358924c48bbcd06d7b471f38",
					BlobInfo: types.BlobInfo{
						SchemaVersion: types.BlobJSONSchemaVersion,
						Applications: []types.Application{
							{
								Type:     "pip",
								FilePath: "requirements.txt",
								Libraries: []types.Package{
									{
										Name:    "Flask",
										Version: "2.0.0",
									},
								},
							},
						},
					},
				},
				Returns: cache.ArtifactCachePutBlobReturns{},
			},
			want: types.ArtifactReference{
				Name: "testdata/requirements.txt",
				Type: types.ArtifactFilesystem,
				ID:   "sha256:f767640b56a10986108cb081574bd507b4a0ccce358924c48bbcd06d7b471f38",
				BlobIDs: []string{
					"sha256:f767640b56a10986108cb081574bd507b4a0ccce358924c48bbcd06d7b471f38",
				},
			},
		},
		{
			name: "happy path with single file using relative path",
			fields: fields{
				dir: "./testdata/requirements.txt",
			},
			putBlobExpectation: cache.ArtifactCachePutBlobExpectation{
				Args: cache.ArtifactCachePutBlobArgs{
					BlobID: "sha256:f767640b56a10986108cb081574bd507b4a0ccce358924c48bbcd06d7b471f38",
					BlobInfo: types.BlobInfo{
						SchemaVersion: types.BlobJSONSchemaVersion,
						Applications: []types.Application{
							{
								Type:     "pip",
								FilePath: "requirements.txt",
								Libraries: []types.Package{
									{
										Name:    "Flask",
										Version: "2.0.0",
									},
								},
							},
						},
					},
				},
				Returns: cache.ArtifactCachePutBlobReturns{},
			},
			want: types.ArtifactReference{
				Name: "testdata/requirements.txt",
				Type: types.ArtifactFilesystem,
				ID:   "sha256:f767640b56a10986108cb081574bd507b4a0ccce358924c48bbcd06d7b471f38",
				BlobIDs: []string{
					"sha256:f767640b56a10986108cb081574bd507b4a0ccce358924c48bbcd06d7b471f38",
				},
			},
		},
	}
	for _, tt := range tests {
		t.Run(tt.name, func(t *testing.T) {
			c := new(cache.MockArtifactCache)
			c.ApplyPutBlobExpectation(tt.putBlobExpectation)

			a, err := NewArtifact(tt.fields.dir, c, tt.artifactOpt)
			require.NoError(t, err)

			got, err := a.Inspect(context.Background())
			if tt.wantErr != "" {
				require.NotNil(t, err)
				assert.Contains(t, err.Error(), tt.wantErr)
				return
			} else {
				require.NoError(t, err)
			}
			assert.Equal(t, tt.want, got)
		})
	}
}

func TestBuildPathsToSkip(t *testing.T) {
	tests := []struct {
		name  string
		oses  []string
		paths []string
		base  string
		want  []string
	}{
		// Linux/macOS
		{
			name: "path - abs, base - abs, not joining paths",
			oses: []string{
				"linux",
				"darwin",
			},
			base:  "/foo",
			paths: []string{"/foo/bar"},
			want:  []string{"bar"},
		},
		{
			name: "path - abs, base - rel",
			oses: []string{
				"linux",
				"darwin",
			},
			base: "foo",
			paths: func() []string {
				abs, err := filepath.Abs("foo/bar")
				require.NoError(t, err)
				return []string{abs}
			}(),
			want: []string{"bar"},
		},
		{
			name: "path - rel, base - rel, joining paths",
			oses: []string{
				"linux",
				"darwin",
			},
			base:  "foo",
			paths: []string{"bar"},
			want:  []string{"bar"},
		},
		{
			name: "path - rel, base - rel, not joining paths",
			oses: []string{
				"linux",
				"darwin",
			},
			base:  "foo",
			paths: []string{"foo/bar/bar"},
			want:  []string{"bar/bar"},
		},
		{
			name: "path - rel with dot, base - rel, removing the leading dot and not joining paths",
			oses: []string{
				"linux",
				"darwin",
			},
			base:  "foo",
			paths: []string{"./foo/bar"},
			want:  []string{"bar"},
		},
		{
			name: "path - rel, base - dot",
			oses: []string{
				"linux",
				"darwin",
			},
			base:  ".",
			paths: []string{"foo/bar"},
			want:  []string{"foo/bar"},
		},
		// Windows
		{
			name:  "path - rel, base - rel. Skip common prefix",
			oses:  []string{"windows"},
			base:  "foo",
			paths: []string{"foo\\bar\\bar"},
			want:  []string{"bar/bar"},
		},
		{
			name:  "path - rel, base - dot, windows",
			oses:  []string{"windows"},
			base:  ".",
			paths: []string{"foo\\bar"},
			want:  []string{"foo/bar"},
		},
	}

	for _, tt := range tests {
		t.Run(tt.name, func(t *testing.T) {
			if !slices.Contains(tt.oses, runtime.GOOS) {
				t.Skipf("Skip path tests for %q", tt.oses)
			}
			got := buildPathsToSkip(tt.base, tt.paths)
			assert.Equal(t, tt.want, got)
		})
	}
}

func TestTerraformMisconfigurationScan(t *testing.T) {
	type fields struct {
		dir string
	}
	tests := []struct {
		name               string
		fields             fields
		putBlobExpectation cache.ArtifactCachePutBlobExpectation
		artifactOpt        artifact.Option
		want               types.ArtifactReference
	}{
		{
			name: "single failure",
			fields: fields{
				dir: "./testdata/misconfig/terraform/single-failure/src",
			},
			artifactOpt: artifact.Option{
				MisconfScannerOption: misconf.ScannerOption{
					RegoOnly:    true,
					Namespaces:  []string{"user"},
					PolicyPaths: []string{"./testdata/misconfig/terraform/single-failure/rego"},
				},
			},
			putBlobExpectation: cache.ArtifactCachePutBlobExpectation{
				Args: cache.ArtifactCachePutBlobArgs{
					BlobIDAnything: true,
					BlobInfo: types.BlobInfo{
						SchemaVersion: 2,
						Misconfigurations: []types.Misconfiguration{
							{
								FileType: "terraform",
								FilePath: "main.tf",
								Failures: types.MisconfResults{
									{
										Namespace: "user.something",
										Query:     "data.user.something.deny",
										Message:   "No buckets allowed!",
										PolicyMetadata: types.PolicyMetadata{
											ID:                 "TEST001",
											AVDID:              "AVD-TEST-0001",
											Type:               "Terraform Security Check",
											Title:              "Test policy",
											Description:        "This is a test policy.",
											Severity:           "LOW",
											RecommendedActions: "Have a cup of tea.",
											References:         []string{"https://trivy.dev/"},
										},
										CauseMetadata: types.CauseMetadata{
											Resource:  "aws_s3_bucket.asd",
											Provider:  "Generic",
											Service:   "general",
											StartLine: 1,
											EndLine:   3,
										},
									},
								},
							},
						},
					},
				},
				Returns: cache.ArtifactCachePutBlobReturns{},
			},
			want: types.ArtifactReference{
				Name: "testdata/misconfig/terraform/single-failure/src",
				Type: types.ArtifactFilesystem,
				ID:   "sha256:9281326373416c61dcea587de5cc2bc4d9ffea9cfc2dcbb65af41c22dd3943fd",
				BlobIDs: []string{
					"sha256:9281326373416c61dcea587de5cc2bc4d9ffea9cfc2dcbb65af41c22dd3943fd",
				},
			},
		},
		{
			name: "multiple failures",
			fields: fields{
				dir: "./testdata/misconfig/terraform/multiple-failures/src",
			},
			artifactOpt: artifact.Option{
				MisconfScannerOption: misconf.ScannerOption{
					RegoOnly:    true,
					Namespaces:  []string{"user"},
					PolicyPaths: []string{"./testdata/misconfig/terraform/multiple-failures/rego"},
				},
			},
			putBlobExpectation: cache.ArtifactCachePutBlobExpectation{
				Args: cache.ArtifactCachePutBlobArgs{
					BlobIDAnything: true,
					BlobInfo: types.BlobInfo{
						SchemaVersion: 2,
						Misconfigurations: []types.Misconfiguration{
							{
								FileType: "terraform",
								FilePath: "main.tf",
								Failures: types.MisconfResults{
									{
										Namespace: "user.something",
										Query:     "data.user.something.deny",
										Message:   "No buckets allowed!",
										PolicyMetadata: types.PolicyMetadata{
											ID:                 "TEST001",
											AVDID:              "AVD-TEST-0001",
											Type:               "Terraform Security Check",
											Title:              "Test policy",
											Description:        "This is a test policy.",
											Severity:           "LOW",
											RecommendedActions: "Have a cup of tea.",
											References:         []string{"https://trivy.dev/"},
										},
										CauseMetadata: types.CauseMetadata{
											Resource:  "aws_s3_bucket.one",
											Provider:  "Generic",
											Service:   "general",
											StartLine: 1,
											EndLine:   3,
										},
									},
									{
										Namespace: "user.something",
										Query:     "data.user.something.deny",
										Message:   "No buckets allowed!",
										PolicyMetadata: types.PolicyMetadata{
											ID:                 "TEST001",
											AVDID:              "AVD-TEST-0001",
											Type:               "Terraform Security Check",
											Title:              "Test policy",
											Description:        "This is a test policy.",
											Severity:           "LOW",
											RecommendedActions: "Have a cup of tea.",
											References:         []string{"https://trivy.dev/"},
										},
										CauseMetadata: types.CauseMetadata{
											Resource:  "aws_s3_bucket.two",
											Provider:  "Generic",
											Service:   "general",
											StartLine: 5,
											EndLine:   7,
										},
									},
								},
							},
							{
								FileType: "terraform",
								FilePath: "more.tf",
								Failures: types.MisconfResults{
									{
										Namespace: "user.something",
										Query:     "data.user.something.deny",
										Message:   "No buckets allowed!",
										PolicyMetadata: types.PolicyMetadata{
											ID:                 "TEST001",
											AVDID:              "AVD-TEST-0001",
											Type:               "Terraform Security Check",
											Title:              "Test policy",
											Description:        "This is a test policy.",
											Severity:           "LOW",
											RecommendedActions: "Have a cup of tea.",
											References:         []string{"https://trivy.dev/"},
										},
										CauseMetadata: types.CauseMetadata{
											Resource:  "aws_s3_bucket.three",
											Provider:  "Generic",
											Service:   "general",
											StartLine: 1,
											EndLine:   3,
										},
									},
								},
							},
						},
					},
				},
				Returns: cache.ArtifactCachePutBlobReturns{},
			},
			want: types.ArtifactReference{
				Name: "testdata/misconfig/terraform/multiple-failures/src",
				Type: types.ArtifactFilesystem,
				ID:   "sha256:c0a3eae332223696324cb3db3315160cc2e18673a60b408e0874398bdac5e039",
				BlobIDs: []string{
					"sha256:c0a3eae332223696324cb3db3315160cc2e18673a60b408e0874398bdac5e039",
				},
			},
		},
		{
			name: "no results",
			fields: fields{
				dir: "./testdata/misconfig/terraform/no-results/src",
			},
			artifactOpt: artifact.Option{
				MisconfScannerOption: misconf.ScannerOption{
					RegoOnly:    true,
					Namespaces:  []string{"user"},
					PolicyPaths: []string{"./testdata/misconfig/terraform/no-results/rego"},
				},
			},
			putBlobExpectation: cache.ArtifactCachePutBlobExpectation{
				Args: cache.ArtifactCachePutBlobArgs{
					BlobIDAnything: true,
					BlobInfo: types.BlobInfo{
						SchemaVersion: types.BlobJSONSchemaVersion,
					},
				},
				Returns: cache.ArtifactCachePutBlobReturns{},
			},
			want: types.ArtifactReference{
				Name: "testdata/misconfig/terraform/no-results/src",
				Type: types.ArtifactFilesystem,
				ID:   "sha256:05058ae537280d42d5ddb2b0aece31bfcb31dab3171fab27456c1cef8452ee10",
				BlobIDs: []string{
					"sha256:05058ae537280d42d5ddb2b0aece31bfcb31dab3171fab27456c1cef8452ee10",
				},
			},
		},
		{
			name: "passed",
			fields: fields{
				dir: "./testdata/misconfig/terraform/passed/src",
			},
			artifactOpt: artifact.Option{
				MisconfScannerOption: misconf.ScannerOption{
					RegoOnly:    true,
					Namespaces:  []string{"user"},
					PolicyPaths: []string{"./testdata/misconfig/terraform/passed/rego"},
				},
			},
			putBlobExpectation: cache.ArtifactCachePutBlobExpectation{
				Args: cache.ArtifactCachePutBlobArgs{
					BlobIDAnything: true,
					BlobInfo: types.BlobInfo{
						SchemaVersion: 2,
						Misconfigurations: []types.Misconfiguration{
							{
								FileType: "terraform",
								FilePath: ".",
								Successes: types.MisconfResults{
									{
										Namespace: "user.something",
										Query:     "data.user.something.deny",
										PolicyMetadata: types.PolicyMetadata{
											ID:                 "TEST001",
											AVDID:              "AVD-TEST-0001",
											Type:               "Terraform Security Check",
											Title:              "Test policy",
											Description:        "This is a test policy.",
											Severity:           "LOW",
											RecommendedActions: "Have a cup of tea.",
											References:         []string{"https://trivy.dev/"},
										},
										CauseMetadata: types.CauseMetadata{
											Provider: "Generic",
											Service:  "general",
										},
									},
								},
							},
						},
					},
				},
				Returns: cache.ArtifactCachePutBlobReturns{},
			},
			want: types.ArtifactReference{
				Name: "testdata/misconfig/terraform/passed/src",
				Type: types.ArtifactFilesystem,
				ID:   "sha256:007914a86eeea2d37f62221adfcc710e1d5a5a6738e146a09c715202fe44a3fc",
				BlobIDs: []string{
					"sha256:007914a86eeea2d37f62221adfcc710e1d5a5a6738e146a09c715202fe44a3fc",
				},
			},
		},
		{
			name: "multiple failures busted relative paths",
			fields: fields{
				dir: "./testdata/misconfig/terraform/busted-relative-paths/src/child/main.tf",
			},
			artifactOpt: artifact.Option{
				MisconfScannerOption: misconf.ScannerOption{
					RegoOnly:    true,
					Namespaces:  []string{"user"},
					PolicyPaths: []string{"./testdata/misconfig/terraform/busted-relative-paths/rego"},
				},
			},
			putBlobExpectation: cache.ArtifactCachePutBlobExpectation{
				Args: cache.ArtifactCachePutBlobArgs{
					BlobIDAnything: true,
					BlobInfo: types.BlobInfo{
						SchemaVersion: 2,
						Misconfigurations: []types.Misconfiguration{
							{
								FileType: "terraform",
								FilePath: "main.tf",
								Failures: types.MisconfResults{
									{
										Namespace: "user.something",
										Query:     "data.user.something.deny",
										Message:   "No buckets allowed!",
										PolicyMetadata: types.PolicyMetadata{
											ID:                 "TEST001",
											AVDID:              "AVD-TEST-0001",
											Type:               "Terraform Security Check",
											Title:              "Test policy",
											Description:        "This is a test policy.",
											Severity:           "LOW",
											RecommendedActions: "Have a cup of tea.",
											References:         []string{"https://trivy.dev/"},
										},
										CauseMetadata: types.CauseMetadata{
											Resource:  "aws_s3_bucket.one",
											Provider:  "Generic",
											Service:   "general",
											StartLine: 1,
											EndLine:   3,
										},
									},
									{
										Namespace: "user.something",
										Query:     "data.user.something.deny",
										Message:   "No buckets allowed!",
										PolicyMetadata: types.PolicyMetadata{
											ID:                 "TEST001",
											AVDID:              "AVD-TEST-0001",
											Type:               "Terraform Security Check",
											Title:              "Test policy",
											Description:        "This is a test policy.",
											Severity:           "LOW",
											RecommendedActions: "Have a cup of tea.",
											References:         []string{"https://trivy.dev/"},
										},
										CauseMetadata: types.CauseMetadata{
											Resource:  "aws_s3_bucket.two",
											Provider:  "Generic",
											Service:   "general",
											StartLine: 5,
											EndLine:   7,
										},
									},
								},
							},
						},
					},
				},
				Returns: cache.ArtifactCachePutBlobReturns{},
			},
			want: types.ArtifactReference{
				Name: "testdata/misconfig/terraform/busted-relative-paths/src/child/main.tf",
				Type: types.ArtifactFilesystem,
				ID:   "sha256:7c79d746733c6f69c3b45b0ef44243cb3955d4a48b47af67b137090d19977123",
				BlobIDs: []string{
					"sha256:7c79d746733c6f69c3b45b0ef44243cb3955d4a48b47af67b137090d19977123",
				},
			},
		},
	}
	for _, tt := range tests {
		t.Run(tt.name, func(t *testing.T) {
			c := new(cache.MockArtifactCache)
			c.ApplyPutBlobExpectation(tt.putBlobExpectation)
			tt.artifactOpt.DisabledHandlers = []types.HandlerType{
				types.SystemFileFilteringPostHandler,
			}
			a, err := NewArtifact(tt.fields.dir, c, tt.artifactOpt)
			require.NoError(t, err)

			got, err := a.Inspect(context.Background())
			require.NoError(t, err)
			assert.Equal(t, tt.want, got)
		})
	}
}

func TestCloudFormationMisconfigurationScan(t *testing.T) {
	type fields struct {
		dir string
	}
	tests := []struct {
		name               string
		fields             fields
		putBlobExpectation cache.ArtifactCachePutBlobExpectation
		artifactOpt        artifact.Option
		want               types.ArtifactReference
	}{
		{
			name: "single failure",
			fields: fields{
				dir: "./testdata/misconfig/cloudformation/single-failure/src",
			},
			artifactOpt: artifact.Option{
				MisconfScannerOption: misconf.ScannerOption{
					RegoOnly:    true,
					Namespaces:  []string{"user"},
					PolicyPaths: []string{"./testdata/misconfig/cloudformation/single-failure/rego"},
				},
			},
			putBlobExpectation: cache.ArtifactCachePutBlobExpectation{
				Args: cache.ArtifactCachePutBlobArgs{
					BlobIDAnything: true,
					BlobInfo: types.BlobInfo{
						SchemaVersion: 2,
						Misconfigurations: []types.Misconfiguration{
							{
								FileType: "cloudformation",
								FilePath: "main.yaml",
								Failures: types.MisconfResults{
									{
										Namespace: "user.something",
										Query:     "data.user.something.deny",
										Message:   "No buckets allowed!",
										PolicyMetadata: types.PolicyMetadata{
											ID:                 "TEST001",
											AVDID:              "AVD-TEST-0001",
											Type:               "CloudFormation Security Check",
											Title:              "Test policy",
											Description:        "This is a test policy.",
											Severity:           "LOW",
											RecommendedActions: "Have a cup of tea.",
											References:         []string{"https://trivy.dev/"},
										},
										CauseMetadata: types.CauseMetadata{
											Resource:  "main.yaml:3-6",
											Provider:  "Generic",
											Service:   "general",
											StartLine: 3,
											EndLine:   6,
										},
									},
								},
							},
						},
					},
				},
				Returns: cache.ArtifactCachePutBlobReturns{},
			},
			want: types.ArtifactReference{
				Name: "testdata/misconfig/cloudformation/single-failure/src",
				Type: types.ArtifactFilesystem,
				ID:   "sha256:eb0e35f6dc14416d063672e2fe6ea3fecd982a7e16c251c934425bbf79f22f68",
				BlobIDs: []string{
					"sha256:eb0e35f6dc14416d063672e2fe6ea3fecd982a7e16c251c934425bbf79f22f68",
				},
			},
		},
		{
			name: "multiple failures",
			fields: fields{
				dir: "./testdata/misconfig/cloudformation/multiple-failures/src",
			},
			artifactOpt: artifact.Option{
				MisconfScannerOption: misconf.ScannerOption{
					RegoOnly:    true,
					Namespaces:  []string{"user"},
					PolicyPaths: []string{"./testdata/misconfig/cloudformation/multiple-failures/rego"},
				},
			},
			putBlobExpectation: cache.ArtifactCachePutBlobExpectation{
				Args: cache.ArtifactCachePutBlobArgs{
					BlobIDAnything: true,
					BlobInfo: types.BlobInfo{
						SchemaVersion: 2,
						Misconfigurations: []types.Misconfiguration{
							{
								FileType: "cloudformation",
								FilePath: "main.yaml",
								Failures: types.MisconfResults{
									types.MisconfResult{
										Namespace: "user.something",
										Query:     "data.user.something.deny",
										Message:   "No buckets allowed!",
										PolicyMetadata: types.PolicyMetadata{
											ID:                 "TEST001",
											AVDID:              "AVD-TEST-0001",
											Type:               "CloudFormation Security Check",
											Title:              "Test policy",
											Description:        "This is a test policy.",
											Severity:           "LOW",
											RecommendedActions: "Have a cup of tea.",
											References:         []string{"https://trivy.dev/"},
										},
										CauseMetadata: types.CauseMetadata{
											Resource:  "main.yaml:2-5",
											Provider:  "Generic",
											Service:   "general",
											StartLine: 2,
											EndLine:   5,
										},
									},
									{
										Namespace: "user.something",
										Query:     "data.user.something.deny",
										Message:   "No buckets allowed!",
										PolicyMetadata: types.PolicyMetadata{
											ID:                 "TEST001",
											AVDID:              "AVD-TEST-0001",
											Type:               "CloudFormation Security Check",
											Title:              "Test policy",
											Description:        "This is a test policy.",
											Severity:           "LOW",
											RecommendedActions: "Have a cup of tea.",
											References:         []string{"https://trivy.dev/"},
										},
										CauseMetadata: types.CauseMetadata{
											Resource:  "main.yaml:6-9",
											Provider:  "Generic",
											Service:   "general",
											StartLine: 6,
											EndLine:   9,
										},
									},
								},
							},
						},
					},
				},
				Returns: cache.ArtifactCachePutBlobReturns{},
			},
			want: types.ArtifactReference{
				Name: "testdata/misconfig/cloudformation/multiple-failures/src",
				Type: types.ArtifactFilesystem,
				ID:   "sha256:41b1ab21ec1cd5754e2434ba820cb4d500002be532b0127ba6610fa06095e468",
				BlobIDs: []string{
					"sha256:41b1ab21ec1cd5754e2434ba820cb4d500002be532b0127ba6610fa06095e468",
				},
			},
		},
		{
			name: "no results",
			fields: fields{
				dir: "./testdata/misconfig/cloudformation/no-results/src",
			},
			artifactOpt: artifact.Option{
				MisconfScannerOption: misconf.ScannerOption{
					RegoOnly:    true,
					Namespaces:  []string{"user"},
					PolicyPaths: []string{"./testdata/misconfig/cloudformation/no-results/rego"},
				},
			},
			putBlobExpectation: cache.ArtifactCachePutBlobExpectation{
				Args: cache.ArtifactCachePutBlobArgs{
					BlobIDAnything: true,
					BlobInfo: types.BlobInfo{
						SchemaVersion: types.BlobJSONSchemaVersion,
					},
				},
				Returns: cache.ArtifactCachePutBlobReturns{},
			},
			want: types.ArtifactReference{
				Name: "testdata/misconfig/cloudformation/no-results/src",
				Type: types.ArtifactFilesystem,
				ID:   "sha256:05058ae537280d42d5ddb2b0aece31bfcb31dab3171fab27456c1cef8452ee10",
				BlobIDs: []string{
					"sha256:05058ae537280d42d5ddb2b0aece31bfcb31dab3171fab27456c1cef8452ee10",
				},
			},
		},
		{
			name: "passed",
			fields: fields{
				dir: "./testdata/misconfig/cloudformation/passed/src",
			},
			artifactOpt: artifact.Option{
				MisconfScannerOption: misconf.ScannerOption{
					RegoOnly:    true,
					Namespaces:  []string{"user"},
					PolicyPaths: []string{"./testdata/misconfig/cloudformation/passed/rego"},
				},
			},
			putBlobExpectation: cache.ArtifactCachePutBlobExpectation{
				Args: cache.ArtifactCachePutBlobArgs{
					BlobIDAnything: true,
					BlobInfo: types.BlobInfo{
						SchemaVersion: 2,
						Misconfigurations: []types.Misconfiguration{
							{
								FileType: "cloudformation",
								FilePath: "main.yaml",
								Successes: types.MisconfResults{
									{
										Namespace: "user.something",
										Query:     "data.user.something.deny",
										PolicyMetadata: types.PolicyMetadata{
											ID:                 "TEST001",
											AVDID:              "AVD-TEST-0001",
											Type:               "CloudFormation Security Check",
											Title:              "Test policy",
											Description:        "This is a test policy.",
											Severity:           "LOW",
											RecommendedActions: "Have a cup of tea.",
											References:         []string{"https://trivy.dev/"},
										},
										CauseMetadata: types.CauseMetadata{
											Provider: "Generic",
											Service:  "general",
										},
									},
								},
							},
						},
					},
				},
				Returns: cache.ArtifactCachePutBlobReturns{},
			},
			want: types.ArtifactReference{
				Name: "testdata/misconfig/cloudformation/passed/src",
				Type: types.ArtifactFilesystem,
				ID:   "sha256:ffd24497c68df889ee8c44731579efcabdfb426261de2f18b298b5e76e4aecc1",
				BlobIDs: []string{
					"sha256:ffd24497c68df889ee8c44731579efcabdfb426261de2f18b298b5e76e4aecc1",
				},
			},
		},
	}
	for _, tt := range tests {
		t.Run(tt.name, func(t *testing.T) {
			c := new(cache.MockArtifactCache)
			c.ApplyPutBlobExpectation(tt.putBlobExpectation)
			tt.artifactOpt.DisabledHandlers = []types.HandlerType{
				types.SystemFileFilteringPostHandler,
			}
			a, err := NewArtifact(tt.fields.dir, c, tt.artifactOpt)
			require.NoError(t, err)

			got, err := a.Inspect(context.Background())
			require.NoError(t, err)
			assert.Equal(t, tt.want, got)
		})
	}
}

func TestDockerfileMisconfigurationScan(t *testing.T) {
	type fields struct {
		dir string
	}
	tests := []struct {
		name               string
		fields             fields
		putBlobExpectation cache.ArtifactCachePutBlobExpectation
		artifactOpt        artifact.Option
		want               types.ArtifactReference
	}{
		{
			name: "single failure",
			fields: fields{
				dir: "./testdata/misconfig/dockerfile/single-failure/src",
			},
			artifactOpt: artifact.Option{
				MisconfScannerOption: misconf.ScannerOption{
					RegoOnly:                true,
					Namespaces:              []string{"user"},
					PolicyPaths:             []string{"./testdata/misconfig/dockerfile/single-failure/rego"},
					DisableEmbeddedPolicies: true,
				},
			},
			putBlobExpectation: cache.ArtifactCachePutBlobExpectation{
				Args: cache.ArtifactCachePutBlobArgs{
					BlobIDAnything: true,
					BlobInfo: types.BlobInfo{
						SchemaVersion: types.BlobJSONSchemaVersion,
						Misconfigurations: []types.Misconfiguration{
							{
								FileType: "dockerfile",
								FilePath: "Dockerfile",
								Successes: types.MisconfResults{
									types.MisconfResult{
										Namespace: "user.something",
										Query:     "data.user.something.deny",
										PolicyMetadata: types.PolicyMetadata{
											ID:                 "TEST001",
											AVDID:              "AVD-TEST-0001",
											Type:               "Dockerfile Security Check",
											Title:              "Test policy",
											Description:        "This is a test policy.",
											Severity:           "LOW",
											RecommendedActions: "Have a cup of tea.",
											References:         []string{"https://trivy.dev/"},
										},
										CauseMetadata: types.CauseMetadata{
											Provider: "Generic",
											Service:  "general",
										},
									},
								},
							},
						},
					},
				},
				Returns: cache.ArtifactCachePutBlobReturns{},
			},
			want: types.ArtifactReference{
				Name: "testdata/misconfig/dockerfile/single-failure/src",
				Type: types.ArtifactFilesystem,
				ID:   "sha256:11e0cfb5d1d4111f0630f7ee1cd297b2139fc6789fafafe311fa3f729bd18d05",
				BlobIDs: []string{
					"sha256:11e0cfb5d1d4111f0630f7ee1cd297b2139fc6789fafafe311fa3f729bd18d05",
				},
			},
		},
		{
			name: "multiple failures",
			fields: fields{
				dir: "./testdata/misconfig/dockerfile/multiple-failures/src",
			},
			artifactOpt: artifact.Option{
				MisconfScannerOption: misconf.ScannerOption{
					RegoOnly:                true,
					Namespaces:              []string{"user"},
					PolicyPaths:             []string{"./testdata/misconfig/dockerfile/multiple-failures/rego"},
					DisableEmbeddedPolicies: true,
				},
			},
			putBlobExpectation: cache.ArtifactCachePutBlobExpectation{
				Args: cache.ArtifactCachePutBlobArgs{
					BlobIDAnything: true,
					BlobInfo: types.BlobInfo{
						SchemaVersion: types.BlobJSONSchemaVersion,
						Misconfigurations: []types.Misconfiguration{
							{
								FileType: "dockerfile",
								FilePath: "Dockerfile",
								Successes: types.MisconfResults{
									types.MisconfResult{
										Namespace: "user.something",
										Query:     "data.user.something.deny",
										PolicyMetadata: types.PolicyMetadata{
											ID:                 "TEST001",
											AVDID:              "AVD-TEST-0001",
											Type:               "Dockerfile Security Check",
											Title:              "Test policy",
											Description:        "This is a test policy.",
											Severity:           "LOW",
											RecommendedActions: "Have a cup of tea.",
											References:         []string{"https://trivy.dev/"},
										},
										CauseMetadata: types.CauseMetadata{
											Provider: "Generic",
											Service:  "general",
										},
									},
								},
							},
						},
					},
				},
				Returns: cache.ArtifactCachePutBlobReturns{},
			},
			want: types.ArtifactReference{
				Name: "testdata/misconfig/dockerfile/multiple-failures/src",
				Type: types.ArtifactFilesystem,
				ID:   "sha256:11e0cfb5d1d4111f0630f7ee1cd297b2139fc6789fafafe311fa3f729bd18d05",
				BlobIDs: []string{
					"sha256:11e0cfb5d1d4111f0630f7ee1cd297b2139fc6789fafafe311fa3f729bd18d05",
				},
			},
		},
		{
			name: "no results",
			fields: fields{
				dir: "./testdata/misconfig/dockerfile/no-results/src",
			},
			artifactOpt: artifact.Option{
				MisconfScannerOption: misconf.ScannerOption{
					RegoOnly:    true,
					Namespaces:  []string{"user"},
					PolicyPaths: []string{"./testdata/misconfig/dockerfile/no-results/rego"},
				},
			},
			putBlobExpectation: cache.ArtifactCachePutBlobExpectation{
				Args: cache.ArtifactCachePutBlobArgs{
					BlobIDAnything: true,
					BlobInfo: types.BlobInfo{
						SchemaVersion: types.BlobJSONSchemaVersion,
					},
				},
				Returns: cache.ArtifactCachePutBlobReturns{},
			},
			want: types.ArtifactReference{
				Name: "testdata/misconfig/dockerfile/no-results/src",
				Type: types.ArtifactFilesystem,
				ID:   "sha256:05058ae537280d42d5ddb2b0aece31bfcb31dab3171fab27456c1cef8452ee10",
				BlobIDs: []string{
					"sha256:05058ae537280d42d5ddb2b0aece31bfcb31dab3171fab27456c1cef8452ee10",
				},
			},
		},
		{
			name: "passed",
			fields: fields{
				dir: "./testdata/misconfig/dockerfile/passed/src",
			},
			artifactOpt: artifact.Option{
				MisconfScannerOption: misconf.ScannerOption{
					RegoOnly:                true,
					Namespaces:              []string{"user"},
					PolicyPaths:             []string{"./testdata/misconfig/dockerfile/passed/rego"},
					DisableEmbeddedPolicies: true,
				},
			},
			putBlobExpectation: cache.ArtifactCachePutBlobExpectation{
				Args: cache.ArtifactCachePutBlobArgs{
					BlobIDAnything: true,
					BlobInfo: types.BlobInfo{
						SchemaVersion: types.BlobJSONSchemaVersion,
						Misconfigurations: []types.Misconfiguration{
							{
								FileType: "dockerfile",
								FilePath: "Dockerfile",
								Successes: []types.MisconfResult{
									{
										Namespace: "user.something",
										Query:     "data.user.something.deny",
										PolicyMetadata: types.PolicyMetadata{
											ID:                 "TEST001",
											AVDID:              "AVD-TEST-0001",
											Type:               "Dockerfile Security Check",
											Title:              "Test policy",
											Description:        "This is a test policy.",
											Severity:           "LOW",
											RecommendedActions: "Have a cup of tea.",
											References: []string{
												"https://trivy.dev/",
											},
										},
										CauseMetadata: types.CauseMetadata{
											Provider: "Generic",
											Service:  "general",
										},
									},
								},
							},
						},
					},
				},
				Returns: cache.ArtifactCachePutBlobReturns{},
			},
			want: types.ArtifactReference{
				Name: "testdata/misconfig/dockerfile/passed/src",
				Type: types.ArtifactFilesystem,
				ID:   "sha256:50f0edafd50b395a831377ebf7dfb925785c30071a64e6c420e2e07c5053d05a",
				BlobIDs: []string{
					"sha256:50f0edafd50b395a831377ebf7dfb925785c30071a64e6c420e2e07c5053d05a",
				},
			},
		},
	}
	for _, tt := range tests {
		t.Run(tt.name, func(t *testing.T) {
			c := new(cache.MockArtifactCache)
			c.ApplyPutBlobExpectation(tt.putBlobExpectation)
			tt.artifactOpt.DisabledHandlers = []types.HandlerType{
				types.SystemFileFilteringPostHandler,
			}
			a, err := NewArtifact(tt.fields.dir, c, tt.artifactOpt)
			require.NoError(t, err)

			got, err := a.Inspect(context.Background())
			require.NoError(t, err)
			assert.Equal(t, tt.want, got)
		})
	}
}

func TestKubernetesMisconfigurationScan(t *testing.T) {
	type fields struct {
		dir string
	}
	tests := []struct {
		name               string
		fields             fields
		putBlobExpectation cache.ArtifactCachePutBlobExpectation
		artifactOpt        artifact.Option
		want               types.ArtifactReference
	}{
		{
			name: "single failure",
			fields: fields{
				dir: "./testdata/misconfig/kubernetes/single-failure/src",
			},
			artifactOpt: artifact.Option{
				MisconfScannerOption: misconf.ScannerOption{
					RegoOnly:                true,
					Namespaces:              []string{"user"},
					PolicyPaths:             []string{"./testdata/misconfig/kubernetes/single-failure/rego"},
					DisableEmbeddedPolicies: true,
				},
			},
			putBlobExpectation: cache.ArtifactCachePutBlobExpectation{
				Args: cache.ArtifactCachePutBlobArgs{
					BlobIDAnything: true,
					BlobInfo: types.BlobInfo{
						SchemaVersion: types.BlobJSONSchemaVersion,
						Misconfigurations: []types.Misconfiguration{
							{
								FileType: "kubernetes",
								FilePath: "test.yaml",
								Failures: []types.MisconfResult{
									{
										Namespace: "user.something",
										Query:     "data.user.something.deny",
										Message:   "No evil containers allowed!",
										PolicyMetadata: types.PolicyMetadata{
											ID:                 "TEST001",
											AVDID:              "AVD-TEST-0001",
											Type:               "Kubernetes Security Check",
											Title:              "Test policy",
											Description:        "This is a test policy.",
											Severity:           "LOW",
											RecommendedActions: "Have a cup of tea.",
											References: []string{
												"https://trivy.dev/",
											},
										},
										CauseMetadata: types.CauseMetadata{
											Provider:  "Generic",
											Service:   "general",
											StartLine: 7,
											EndLine:   9,
										},
									},
								},
							},
						},
					},
				},
				Returns: cache.ArtifactCachePutBlobReturns{},
			},
			want: types.ArtifactReference{
				Name: "testdata/misconfig/kubernetes/single-failure/src",
				Type: types.ArtifactFilesystem,
				ID:   "sha256:7b0f460cc674e4441452f5a3dac509107beee01340a8f92ecef8f3ebb9e7e313",
				BlobIDs: []string{
					"sha256:7b0f460cc674e4441452f5a3dac509107beee01340a8f92ecef8f3ebb9e7e313",
				},
			},
		},
		{
			name: "multiple failures",
			fields: fields{
				dir: "./testdata/misconfig/kubernetes/multiple-failures/src",
			},
			artifactOpt: artifact.Option{
				MisconfScannerOption: misconf.ScannerOption{
					RegoOnly:                true,
					Namespaces:              []string{"user"},
					PolicyPaths:             []string{"./testdata/misconfig/kubernetes/multiple-failures/rego"},
					DisableEmbeddedPolicies: true,
				},
			},
			putBlobExpectation: cache.ArtifactCachePutBlobExpectation{
				Args: cache.ArtifactCachePutBlobArgs{
					BlobIDAnything: true,
					BlobInfo: types.BlobInfo{
						SchemaVersion: types.BlobJSONSchemaVersion,
						Misconfigurations: []types.Misconfiguration{
							{
								FileType: "kubernetes",
								FilePath: "test.yaml",
								Failures: []types.MisconfResult{
									{
										Namespace: "user.something",
										Query:     "data.user.something.deny",
										Message:   "No evil containers allowed!",
										PolicyMetadata: types.PolicyMetadata{
											ID:                 "TEST001",
											AVDID:              "AVD-TEST-0001",
											Type:               "Kubernetes Security Check",
											Title:              "Test policy",
											Description:        "This is a test policy.",
											Severity:           "LOW",
											RecommendedActions: "Have a cup of tea.",
											References: []string{
												"https://trivy.dev/",
											},
										},
										CauseMetadata: types.CauseMetadata{
											Provider:  "Generic",
											Service:   "general",
											StartLine: 7,
											EndLine:   9,
										},
									},
									{
										Namespace: "user.something",
										Query:     "data.user.something.deny",
										Message:   "No evil containers allowed!",
										PolicyMetadata: types.PolicyMetadata{
											ID:                 "TEST001",
											AVDID:              "AVD-TEST-0001",
											Type:               "Kubernetes Security Check",
											Title:              "Test policy",
											Description:        "This is a test policy.",
											Severity:           "LOW",
											RecommendedActions: "Have a cup of tea.",
											References: []string{
												"https://trivy.dev/",
											},
										},
										CauseMetadata: types.CauseMetadata{
											Provider:  "Generic",
											Service:   "general",
											StartLine: 10,
											EndLine:   12,
										},
									},
								},
							},
						},
					},
				},
				Returns: cache.ArtifactCachePutBlobReturns{},
			},
			want: types.ArtifactReference{
				Name: "testdata/misconfig/kubernetes/multiple-failures/src",
				Type: types.ArtifactFilesystem,
				ID:   "sha256:e0431ae66dc0bf292ba98c1118f3324e8a99003a471458bcd5aaad7fcb891814",
				BlobIDs: []string{
					"sha256:e0431ae66dc0bf292ba98c1118f3324e8a99003a471458bcd5aaad7fcb891814",
				},
			},
		},
		{
			name: "no results",
			fields: fields{
				dir: "./testdata/misconfig/kubernetes/no-results/src",
			},
			artifactOpt: artifact.Option{
				MisconfScannerOption: misconf.ScannerOption{
					RegoOnly:    true,
					Namespaces:  []string{"user"},
					PolicyPaths: []string{"./testdata/misconfig/kubernetes/no-results/rego"},
				},
			},
			putBlobExpectation: cache.ArtifactCachePutBlobExpectation{
				Args: cache.ArtifactCachePutBlobArgs{
					BlobIDAnything: true,
					BlobInfo: types.BlobInfo{
						SchemaVersion: types.BlobJSONSchemaVersion,
					},
				},
				Returns: cache.ArtifactCachePutBlobReturns{},
			},
			want: types.ArtifactReference{
				Name: "testdata/misconfig/kubernetes/no-results/src",
				Type: types.ArtifactFilesystem,
				ID:   "sha256:ecfb11dad741057925d1d543242a9ef4455075ad9c488d23bd9c31cb14d007f2",
				BlobIDs: []string{
					"sha256:ecfb11dad741057925d1d543242a9ef4455075ad9c488d23bd9c31cb14d007f2",
				},
			},
		},
		{
			name: "passed",
			fields: fields{
				dir: "./testdata/misconfig/kubernetes/passed/src",
			},
			artifactOpt: artifact.Option{
				MisconfScannerOption: misconf.ScannerOption{
					RegoOnly:                true,
					Namespaces:              []string{"user"},
					PolicyPaths:             []string{"./testdata/misconfig/kubernetes/passed/rego"},
					DisableEmbeddedPolicies: true,
				},
			},
			putBlobExpectation: cache.ArtifactCachePutBlobExpectation{
				Args: cache.ArtifactCachePutBlobArgs{
					BlobIDAnything: true,
					BlobInfo: types.BlobInfo{
						SchemaVersion: types.BlobJSONSchemaVersion,
						Misconfigurations: []types.Misconfiguration{
							{
								FileType: "kubernetes",
								FilePath: "test.yaml",
								Successes: []types.MisconfResult{
									{
										Namespace: "user.something",
										Query:     "data.user.something.deny",
										PolicyMetadata: types.PolicyMetadata{
											ID:                 "TEST001",
											AVDID:              "AVD-TEST-0001",
											Type:               "Kubernetes Security Check",
											Title:              "Test policy",
											Description:        "This is a test policy.",
											Severity:           "LOW",
											RecommendedActions: "Have a cup of tea.",
											References: []string{
												"https://trivy.dev/",
											},
										},
										CauseMetadata: types.CauseMetadata{
											Provider: "Generic",
											Service:  "general",
										},
									},
								},
							},
						},
					},
				},
				Returns: cache.ArtifactCachePutBlobReturns{},
			},
			want: types.ArtifactReference{
				Name: "testdata/misconfig/kubernetes/passed/src",
				Type: types.ArtifactFilesystem,
				ID:   "sha256:3d7e579c2a4c29934252858fca2edd03403c036e04971288f543b9010f65d840",
				BlobIDs: []string{
					"sha256:3d7e579c2a4c29934252858fca2edd03403c036e04971288f543b9010f65d840",
				},
			},
		},
	}
	for _, tt := range tests {
		t.Run(tt.name, func(t *testing.T) {
			c := new(cache.MockArtifactCache)
			c.ApplyPutBlobExpectation(tt.putBlobExpectation)
			tt.artifactOpt.DisabledHandlers = []types.HandlerType{
				types.SystemFileFilteringPostHandler,
			}
			a, err := NewArtifact(tt.fields.dir, c, tt.artifactOpt)
			require.NoError(t, err)

			got, err := a.Inspect(context.Background())
			require.NoError(t, err)
			assert.Equal(t, tt.want, got)
		})
	}
}

func TestAzureARMMisconfigurationScan(t *testing.T) {
	type fields struct {
		dir string
	}
	tests := []struct {
		name               string
		fields             fields
		putBlobExpectation cache.ArtifactCachePutBlobExpectation
		artifactOpt        artifact.Option
		want               types.ArtifactReference
	}{
		{
			name: "single failure",
			fields: fields{
				dir: "./testdata/misconfig/azurearm/single-failure/src",
			},
			artifactOpt: artifact.Option{
				MisconfScannerOption: misconf.ScannerOption{
					RegoOnly:    true,
					Namespaces:  []string{"user"},
					PolicyPaths: []string{"./testdata/misconfig/azurearm/single-failure/rego"},
				},
			},
			putBlobExpectation: cache.ArtifactCachePutBlobExpectation{
				Args: cache.ArtifactCachePutBlobArgs{
					BlobIDAnything: true,
					BlobInfo: types.BlobInfo{
						SchemaVersion: 2,
						Misconfigurations: []types.Misconfiguration{
							{
								FileType: "azure-arm",
								FilePath: "deploy.json",
								Failures: types.MisconfResults{
									{
										Namespace: "user.something",
										Query:     "data.user.something.deny",
										Message:   "No account allowed!",
										PolicyMetadata: types.PolicyMetadata{
											ID:                 "TEST001",
											AVDID:              "AVD-TEST-0001",
											Type:               "Azure ARM Security Check",
											Title:              "Test policy",
											Description:        "This is a test policy.",
											Severity:           "LOW",
											RecommendedActions: "Have a cup of tea.",
											References:         []string{"https://trivy.dev/"},
										},
										CauseMetadata: types.CauseMetadata{
											Resource:  "resources[0]",
											Provider:  "Generic",
											Service:   "general",
											StartLine: 30,
											EndLine:   40,
										},
									},
								},
							},
						},
					},
				},
				Returns: cache.ArtifactCachePutBlobReturns{},
			},
			want: types.ArtifactReference{
				Name: "testdata/misconfig/azurearm/single-failure/src",
				Type: types.ArtifactFilesystem,
				ID:   "sha256:75c786f38dd23a65db3b875d572818e539d1828be4a11dabced2ea1418d764a8",
				BlobIDs: []string{
					"sha256:75c786f38dd23a65db3b875d572818e539d1828be4a11dabced2ea1418d764a8",
				},
			},
		},
		{
			name: "multiple failures",
			fields: fields{
				dir: "./testdata/misconfig/azurearm/multiple-failures/src",
			},
			artifactOpt: artifact.Option{
				MisconfScannerOption: misconf.ScannerOption{
					RegoOnly:    true,
					Namespaces:  []string{"user"},
					PolicyPaths: []string{"./testdata/misconfig/azurearm/multiple-failures/rego"},
				},
			},
			putBlobExpectation: cache.ArtifactCachePutBlobExpectation{
				Args: cache.ArtifactCachePutBlobArgs{
					BlobIDAnything: true,
					BlobInfo: types.BlobInfo{
						SchemaVersion: 2,
						Misconfigurations: []types.Misconfiguration{
							{
								FileType: "azure-arm",
								FilePath: "deploy.json",
								Failures: types.MisconfResults{
									{
										Namespace: "user.something",
										Query:     "data.user.something.deny",
										Message:   "No account allowed!",
										PolicyMetadata: types.PolicyMetadata{
											ID:                 "TEST001",
											AVDID:              "AVD-TEST-0001",
											Type:               "Azure ARM Security Check",
											Title:              "Test policy",
											Description:        "This is a test policy.",
											Severity:           "LOW",
											RecommendedActions: "Have a cup of tea.",
											References:         []string{"https://trivy.dev/"},
										},
										CauseMetadata: types.CauseMetadata{
											Resource:  "resources[0]",
											Provider:  "Generic",
											Service:   "general",
											StartLine: 30,
											EndLine:   40,
										},
									},
									{
										Namespace: "user.something",
										Query:     "data.user.something.deny",
										Message:   "No account allowed!",
										PolicyMetadata: types.PolicyMetadata{
											ID:                 "TEST001",
											AVDID:              "AVD-TEST-0001",
											Type:               "Azure ARM Security Check",
											Title:              "Test policy",
											Description:        "This is a test policy.",
											Severity:           "LOW",
											RecommendedActions: "Have a cup of tea.",
											References:         []string{"https://trivy.dev/"},
										},
										CauseMetadata: types.CauseMetadata{
											Resource:  "resources[1]",
											Provider:  "Generic",
											Service:   "general",
											StartLine: 41,
											EndLine:   51,
										},
									},
								},
							},
						},
					},
				},
				Returns: cache.ArtifactCachePutBlobReturns{},
			},
			want: types.ArtifactReference{
				Name: "testdata/misconfig/azurearm/multiple-failures/src",
				Type: types.ArtifactFilesystem,
				ID:   "sha256:d323ab12607f38d3cb4b532c574ef7bc88b3de76309e3c085cd057a678755b1f",
				BlobIDs: []string{
					"sha256:d323ab12607f38d3cb4b532c574ef7bc88b3de76309e3c085cd057a678755b1f",
				},
			},
		},
		{
			name: "no results",
			fields: fields{
				dir: "./testdata/misconfig/azurearm/no-results/src",
			},
			artifactOpt: artifact.Option{
				MisconfScannerOption: misconf.ScannerOption{
					RegoOnly:    true,
					Namespaces:  []string{"user"},
					PolicyPaths: []string{"./testdata/misconfig/azurearm/no-results/rego"},
				},
			},
			putBlobExpectation: cache.ArtifactCachePutBlobExpectation{
				Args: cache.ArtifactCachePutBlobArgs{
					BlobIDAnything: true,
					BlobInfo: types.BlobInfo{
						SchemaVersion: types.BlobJSONSchemaVersion,
					},
				},
				Returns: cache.ArtifactCachePutBlobReturns{},
			},
			want: types.ArtifactReference{
				Name: "testdata/misconfig/azurearm/no-results/src",
				Type: types.ArtifactFilesystem,
				ID:   "sha256:05058ae537280d42d5ddb2b0aece31bfcb31dab3171fab27456c1cef8452ee10",
				BlobIDs: []string{
					"sha256:05058ae537280d42d5ddb2b0aece31bfcb31dab3171fab27456c1cef8452ee10",
				},
			},
		},
		{
			name: "passed",
			fields: fields{
				dir: "./testdata/misconfig/azurearm/passed/src",
			},
			artifactOpt: artifact.Option{
				MisconfScannerOption: misconf.ScannerOption{
					RegoOnly:    true,
					Namespaces:  []string{"user"},
					PolicyPaths: []string{"./testdata/misconfig/azurearm/passed/rego"},
				},
			},
			putBlobExpectation: cache.ArtifactCachePutBlobExpectation{
				Args: cache.ArtifactCachePutBlobArgs{
					BlobIDAnything: true,
					BlobInfo: types.BlobInfo{
						SchemaVersion: 2,
						Misconfigurations: []types.Misconfiguration{
							{
								FileType: "azure-arm",
								FilePath: "deploy.json",
								Successes: types.MisconfResults{
									{
										Namespace: "user.something",
										Query:     "data.user.something.deny",
										PolicyMetadata: types.PolicyMetadata{
											ID:                 "TEST001",
											AVDID:              "AVD-TEST-0001",
											Type:               "Azure ARM Security Check",
											Title:              "Test policy",
											Description:        "This is a test policy.",
											Severity:           "LOW",
											RecommendedActions: "Have a cup of tea.",
											References:         []string{"https://trivy.dev/"},
										},
										CauseMetadata: types.CauseMetadata{
											Provider: "Generic",
											Service:  "general",
										},
									},
								},
							},
						},
					},
				},
				Returns: cache.ArtifactCachePutBlobReturns{},
			},
			want: types.ArtifactReference{
				Name: "testdata/misconfig/azurearm/passed/src",
				Type: types.ArtifactFilesystem,
				ID:   "sha256:c8bccd3c672c0f3818f73246126caab11851ae1e2e7a5ed183ce3c6769264c68",
				BlobIDs: []string{
					"sha256:c8bccd3c672c0f3818f73246126caab11851ae1e2e7a5ed183ce3c6769264c68",
				},
			},
		},
	}
	for _, tt := range tests {
		t.Run(tt.name, func(t *testing.T) {
			c := new(cache.MockArtifactCache)
			c.ApplyPutBlobExpectation(tt.putBlobExpectation)
			tt.artifactOpt.DisabledHandlers = []types.HandlerType{
				types.SystemFileFilteringPostHandler,
			}
			a, err := NewArtifact(tt.fields.dir, c, tt.artifactOpt)
			require.NoError(t, err)

			got, err := a.Inspect(context.Background())
			require.NoError(t, err)
			assert.Equal(t, tt.want, got)
		})
	}
}

func TestMixedConfigurationScan(t *testing.T) {
	type fields struct {
		dir string
	}
	tests := []struct {
		name               string
		fields             fields
		putBlobExpectation cache.ArtifactCachePutBlobExpectation
		artifactOpt        artifact.Option
		want               types.ArtifactReference
	}{
		{
			name: "single failure each within terraform and cloudformation",
			fields: fields{
				dir: "./testdata/misconfig/mixed/src",
			},
			artifactOpt: artifact.Option{
				MisconfScannerOption: misconf.ScannerOption{
					RegoOnly:    true,
					Namespaces:  []string{"user"},
					PolicyPaths: []string{"./testdata/misconfig/mixed/rego"},
				},
			},
			putBlobExpectation: cache.ArtifactCachePutBlobExpectation{
				Args: cache.ArtifactCachePutBlobArgs{
					BlobIDAnything: true,
					BlobInfo: types.BlobInfo{
						SchemaVersion: 2,
						Misconfigurations: []types.Misconfiguration{
							{
								FileType: "terraform",
								FilePath: "main.tf",
								Failures: types.MisconfResults{
									{
										Namespace: "user.something",
										Query:     "data.user.something.deny",
										Message:   "No buckets allowed!",
										PolicyMetadata: types.PolicyMetadata{
											ID:                 "TEST001",
											AVDID:              "AVD-TEST-0001",
											Type:               "Terraform Security Check",
											Title:              "Test policy",
											Description:        "This is a test policy.",
											Severity:           "LOW",
											RecommendedActions: "Have a cup of tea.",
											References:         []string{"https://trivy.dev/"},
										},
										CauseMetadata: types.CauseMetadata{
											Resource:  "aws_s3_bucket.asd",
											Provider:  "Generic",
											Service:   "general",
											StartLine: 1,
											EndLine:   3,
										},
									},
								},
							},
							{
								FileType: "cloudformation",
								FilePath: "main.yaml",
								Failures: types.MisconfResults{
									{
										Namespace: "user.something",
										Query:     "data.user.something.deny",
										Message:   "No buckets allowed!",
										PolicyMetadata: types.PolicyMetadata{
											ID:                 "TEST001",
											AVDID:              "AVD-TEST-0001",
											Type:               "CloudFormation Security Check",
											Title:              "Test policy",
											Description:        "This is a test policy.",
											Severity:           "LOW",
											RecommendedActions: "Have a cup of tea.",
											References:         []string{"https://trivy.dev/"},
										},
										CauseMetadata: types.CauseMetadata{
											Resource:  "main.yaml:3-6",
											Provider:  "Generic",
											Service:   "general",
											StartLine: 3,
											EndLine:   6,
										},
									},
								},
							},
						},
					},
				},
				Returns: cache.ArtifactCachePutBlobReturns{},
			},
			want: types.ArtifactReference{
				Name: "testdata/misconfig/mixed/src",
				Type: types.ArtifactFilesystem,
			},
		},
	}

	for _, tt := range tests {
		t.Run(tt.name, func(t *testing.T) {
			c := new(cache.MockArtifactCache)
			c.ApplyPutBlobExpectation(tt.putBlobExpectation)
			tt.artifactOpt.DisabledHandlers = []types.HandlerType{
				types.SystemFileFilteringPostHandler,
			}
			a, err := NewArtifact(tt.fields.dir, c, tt.artifactOpt)
			require.NoError(t, err)

			got, err := a.Inspect(context.Background())
			require.NoError(t, err)
			require.NotNil(t, got)

			assert.Equal(t, tt.want.Name, got.Name)
			assert.Equal(t, tt.want.Type, got.Type)
		})
	}

}<|MERGE_RESOLUTION|>--- conflicted
+++ resolved
@@ -47,11 +47,7 @@
 			},
 			putBlobExpectation: cache.ArtifactCachePutBlobExpectation{
 				Args: cache.ArtifactCachePutBlobArgs{
-<<<<<<< HEAD
-					BlobID: "sha256:8cae0ebe4e528eb4f3ae0cf26f5d148384883ed28c989b6d39a6b0ed1bc1db89",
-=======
-					BlobID: "sha256:2846219523ad45fe4a17495304ed0a36163f1bd66e7fb0b4c19c5d1d4a966c82",
->>>>>>> 16af41be
+					BlobID: "sha256:8e51e59643c8cbdbe4f5d653a9d15d52eb2e20d129c7ae8c6b3fb6b21f0bbc00",
 					BlobInfo: types.BlobInfo{
 						SchemaVersion: types.BlobJSONSchemaVersion,
 						OS: types.OS{
@@ -81,15 +77,9 @@
 			want: types.ArtifactReference{
 				Name: "host",
 				Type: types.ArtifactFilesystem,
-<<<<<<< HEAD
-				ID:   "sha256:8cae0ebe4e528eb4f3ae0cf26f5d148384883ed28c989b6d39a6b0ed1bc1db89",
-				BlobIDs: []string{
-					"sha256:8cae0ebe4e528eb4f3ae0cf26f5d148384883ed28c989b6d39a6b0ed1bc1db89",
-=======
-				ID:   "sha256:2846219523ad45fe4a17495304ed0a36163f1bd66e7fb0b4c19c5d1d4a966c82",
-				BlobIDs: []string{
-					"sha256:2846219523ad45fe4a17495304ed0a36163f1bd66e7fb0b4c19c5d1d4a966c82",
->>>>>>> 16af41be
+				ID:   "sha256:8e51e59643c8cbdbe4f5d653a9d15d52eb2e20d129c7ae8c6b3fb6b21f0bbc00",
+				BlobIDs: []string{
+					"sha256:8e51e59643c8cbdbe4f5d653a9d15d52eb2e20d129c7ae8c6b3fb6b21f0bbc00",
 				},
 			},
 		},
@@ -130,11 +120,7 @@
 			},
 			putBlobExpectation: cache.ArtifactCachePutBlobExpectation{
 				Args: cache.ArtifactCachePutBlobArgs{
-<<<<<<< HEAD
-					BlobID: "sha256:8cae0ebe4e528eb4f3ae0cf26f5d148384883ed28c989b6d39a6b0ed1bc1db89",
-=======
-					BlobID: "sha256:2846219523ad45fe4a17495304ed0a36163f1bd66e7fb0b4c19c5d1d4a966c82",
->>>>>>> 16af41be
+					BlobID: "sha256:8e51e59643c8cbdbe4f5d653a9d15d52eb2e20d129c7ae8c6b3fb6b21f0bbc00",
 					BlobInfo: types.BlobInfo{
 						SchemaVersion: types.BlobJSONSchemaVersion,
 						OS: types.OS{
