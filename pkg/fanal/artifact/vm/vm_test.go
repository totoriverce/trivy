package vm_test

import (
	"context"
	"fmt"
	"path/filepath"
	"strings"
	"testing"

	"github.com/stretchr/testify/assert"
	"github.com/stretchr/testify/require"

	"github.com/aquasecurity/trivy/internal/testutil"
	"github.com/aquasecurity/trivy/pkg/fanal/analyzer"
	"github.com/aquasecurity/trivy/pkg/fanal/analyzer/config"
	"github.com/aquasecurity/trivy/pkg/fanal/artifact"
	"github.com/aquasecurity/trivy/pkg/fanal/artifact/vm"
	"github.com/aquasecurity/trivy/pkg/fanal/cache"
	"github.com/aquasecurity/trivy/pkg/fanal/types"
	ebsfile "github.com/masahiro331/go-ebs-file"

	_ "github.com/aquasecurity/trivy/pkg/fanal/analyzer/os/amazonlinux"
	_ "github.com/aquasecurity/trivy/pkg/fanal/analyzer/pkg/rpm"
)

const (
	ebsPrefix  = string(vm.TypeEBS) + ":"
	filePrefix = string(vm.TypeFile) + ":"
)

func TestNewArtifact(t *testing.T) {
	tests := []struct {
		name    string
		target  string
		wantErr assert.ErrorAssertionFunc
	}{
		{
			name:    "happy path for file",
			target:  filepath.Join("testdata", "rawdata.img"),
			wantErr: assert.NoError,
		},
		{
			name:    "happy path for EBS",
			target:  "ebs:ebs-012345",
			wantErr: assert.NoError,
		},
		{
			name:   "sad path unsupported vm format",
			target: filepath.Join("testdata", "monolithicSparse.vmdk"),
			wantErr: func(t assert.TestingT, err error, args ...interface{}) bool {
				return assert.ErrorContains(t, err, "unsupported type error")
			},
		},
		{
			name:   "sad path file not found",
			target: "testdata/no-file",
			wantErr: func(t assert.TestingT, err error, args ...interface{}) bool {
				return assert.ErrorContains(t, err, "no such file or directory")
			},
		},
	}
	for _, tt := range tests {
		t.Run(tt.name, func(t *testing.T) {
			_, err := vm.NewArtifact(tt.target, nil, artifact.Option{})
			tt.wantErr(t, err, fmt.Sprintf("NewArtifact(%v, nil, nil)", tt.target))
		})
	}
}

func TestArtifact_Inspect(t *testing.T) {
	tests := []struct {
		name                    string
		filePath                string
		artifactOpt             artifact.Option
		scannerOpt              config.ScannerOption
		disabledAnalyzers       []analyzer.Type
		disabledHandlers        []types.HandlerType
		missingBlobsExpectation cache.ArtifactCacheMissingBlobsExpectation
		putBlobExpectation      cache.ArtifactCachePutBlobExpectation
		putArtifactExpectations []cache.ArtifactCachePutArtifactExpectation
		want                    types.ArtifactReference
		wantErr                 string
	}{
		{
			name:     "happy path for raw image",
			filePath: "testdata/AmazonLinux2.img.gz",
			putBlobExpectation: cache.ArtifactCachePutBlobExpectation{
				Args: cache.ArtifactCachePutBlobArgs{
<<<<<<< HEAD
					BlobID: "sha256:69e2b6e965c00999a02bfc9294e0b5d9a20f8181f8d514aa1a8faf2b4ba44f17",
=======
					BlobID: "sha256:bdff805a4b2a96074c549dbb7912f5089df1a484cf0919639ecdba437a959e90",
>>>>>>> 8f957435
					BlobInfo: types.BlobInfo{
						SchemaVersion: types.BlobJSONSchemaVersion,
						OS: &types.OS{
							Family: "amazon",
							Name:   "2 (Karoo)",
						},
						PackageInfos: []types.PackageInfo{
							{
								FilePath: "var/lib/rpm/Packages",
								Packages: expectPackages,
							},
						},
					},
				},
				Returns: cache.ArtifactCachePutBlobReturns{},
			},
			putArtifactExpectations: []cache.ArtifactCachePutArtifactExpectation{
				{
					Args: cache.ArtifactCachePutArtifactArgs{
<<<<<<< HEAD
						ArtifactID: "sha256:69e2b6e965c00999a02bfc9294e0b5d9a20f8181f8d514aa1a8faf2b4ba44f17",
=======
						ArtifactID: "sha256:bdff805a4b2a96074c549dbb7912f5089df1a484cf0919639ecdba437a959e90",
>>>>>>> 8f957435
						ArtifactInfo: types.ArtifactInfo{
							SchemaVersion: types.ArtifactJSONSchemaVersion,
						},
					},
				},
			},

			want: types.ArtifactReference{
				Name: "testdata/AmazonLinux2.img.gz",
				Type: types.ArtifactVM,
<<<<<<< HEAD
				ID:   "sha256:69e2b6e965c00999a02bfc9294e0b5d9a20f8181f8d514aa1a8faf2b4ba44f17",
				BlobIDs: []string{
					"sha256:69e2b6e965c00999a02bfc9294e0b5d9a20f8181f8d514aa1a8faf2b4ba44f17",
=======
				ID:   "sha256:bdff805a4b2a96074c549dbb7912f5089df1a484cf0919639ecdba437a959e90",
				BlobIDs: []string{
					"sha256:bdff805a4b2a96074c549dbb7912f5089df1a484cf0919639ecdba437a959e90",
>>>>>>> 8f957435
				},
			},
		},
		{
			name:     "happy path for ebs",
			filePath: "ebs:ebs-012345",
			missingBlobsExpectation: cache.ArtifactCacheMissingBlobsExpectation{
				Args: cache.ArtifactCacheMissingBlobsArgs{
<<<<<<< HEAD
					ArtifactID: "sha256:69267e53cb143298aee49fa179b125e3b304672715f0f8abf25ea224eb507b5c",
					BlobIDs:    []string{"sha256:69267e53cb143298aee49fa179b125e3b304672715f0f8abf25ea224eb507b5c"},
=======
					ArtifactID: "sha256:284fbc20c2224e9ffc9dbc2fa1cdc4138fcfd5c55763ecb737864c0ee0d8163f",
					BlobIDs:    []string{"sha256:284fbc20c2224e9ffc9dbc2fa1cdc4138fcfd5c55763ecb737864c0ee0d8163f"},
>>>>>>> 8f957435
				},
			},
			putBlobExpectation: cache.ArtifactCachePutBlobExpectation{
				Args: cache.ArtifactCachePutBlobArgs{
<<<<<<< HEAD
					BlobID: "sha256:69267e53cb143298aee49fa179b125e3b304672715f0f8abf25ea224eb507b5c",
=======
					BlobID: "sha256:284fbc20c2224e9ffc9dbc2fa1cdc4138fcfd5c55763ecb737864c0ee0d8163f",
>>>>>>> 8f957435
					BlobInfo: types.BlobInfo{
						SchemaVersion: types.BlobJSONSchemaVersion,
						OS: &types.OS{
							Family: "amazon",
							Name:   "2 (Karoo)",
						},
						PackageInfos: []types.PackageInfo{
							{
								FilePath: "var/lib/rpm/Packages",
								Packages: expectPackages,
							},
						},
					},
				},
				Returns: cache.ArtifactCachePutBlobReturns{},
			},
			putArtifactExpectations: []cache.ArtifactCachePutArtifactExpectation{
				{
					Args: cache.ArtifactCachePutArtifactArgs{
<<<<<<< HEAD
						ArtifactID: "sha256:69267e53cb143298aee49fa179b125e3b304672715f0f8abf25ea224eb507b5c",
=======
						ArtifactID: "sha256:284fbc20c2224e9ffc9dbc2fa1cdc4138fcfd5c55763ecb737864c0ee0d8163f",
>>>>>>> 8f957435
						ArtifactInfo: types.ArtifactInfo{
							SchemaVersion: types.ArtifactJSONSchemaVersion,
						},
					},
				},
			},
			want: types.ArtifactReference{
				Name: "ebs-012345",
				Type: types.ArtifactVM,
<<<<<<< HEAD
				ID:   "sha256:69267e53cb143298aee49fa179b125e3b304672715f0f8abf25ea224eb507b5c",
				BlobIDs: []string{
					"sha256:69267e53cb143298aee49fa179b125e3b304672715f0f8abf25ea224eb507b5c",
=======
				ID:   "sha256:284fbc20c2224e9ffc9dbc2fa1cdc4138fcfd5c55763ecb737864c0ee0d8163f",
				BlobIDs: []string{
					"sha256:284fbc20c2224e9ffc9dbc2fa1cdc4138fcfd5c55763ecb737864c0ee0d8163f",
>>>>>>> 8f957435
				},
			},
		},
	}
	for _, tt := range tests {
		t.Run(tt.name, func(t *testing.T) {
			c := new(cache.MockArtifactCache)
			c.ApplyPutBlobExpectation(tt.putBlobExpectation)
			c.ApplyMissingBlobsExpectation(tt.missingBlobsExpectation)
			c.ApplyPutArtifactExpectations(tt.putArtifactExpectations)

			filePath := tt.filePath
			if !strings.HasPrefix(tt.filePath, ebsPrefix) {
				filePath = filepath.Join(t.TempDir(), "disk.img")
				testutil.DecompressGzip(t, tt.filePath, filePath)
			}

			a, err := vm.NewArtifact(filePath, c, tt.artifactOpt)
			require.NoError(t, err)

			if aa, ok := a.(*vm.EBS); ok {
				// blockSize: 512 KB, volumeSize: 40MB
				ebs := ebsfile.NewMockEBS(filepath.Join("testdata", "AmazonLinux2.img.gz"), 512<<10, 40<<20)
				aa.SetEBS(ebs)
			}

			got, err := a.Inspect(context.Background())
			if tt.wantErr != "" {
				require.Error(t, err)
				assert.ErrorContains(t, err, tt.wantErr)
				return
			}
			tt.want.Name = trimPrefix(filePath)
			require.NoError(t, err)
			assert.Equal(t, tt.want, got)
		})
	}
}

func trimPrefix(s string) string {
	s = strings.TrimPrefix(s, ebsPrefix)
	s = strings.TrimPrefix(s, filePrefix)
	return s
}

/*
How to create test image with Ubuntu.

# Create empty image
$ dd of=Linux.img count=0 seek=1 bs=41943040

# Create loop device
$ losetup /dev/loop5 Linux.img

# Create partition
$ parted /dev/loop5
(parted)$ mklabel gpt
(parted)$ mkpart primary 1MiB 2MiB
(parted)$ set 1 boot on
(parted)$ mkpart primary xfs 2MiB 100%
(parted)$ quit

# Format XFS and mount
$ mkfs.xfs /dev/loop5p2
$ mount /dev/loop5p2 /mnt/xfs

# Create some files
$ mkdir /mnt/xfs/etc/
$ cp system-release /mnt/xfs/etc/system-release

# Un tup and unmount
$ umount /mnt/xfs
$ losetup -d /dev/loop5
*/

var expectPackages = []types.Package{
	{ID: "amazon-linux-extras@1.6.7-1.amzn2.noarch", Name: "amazon-linux-extras", Version: "1.6.7", Release: "1.amzn2", Arch: "noarch", SrcName: "amazon-linux-extras", SrcVersion: "1.6.7",
		SrcRelease: "1.amzn2", Epoch: 0, SrcEpoch: 0, Maintainer: "Amazon Linux", Layer: types.Layer{}, Licenses: []string{"GPLv2"}, DependsOn: []string{"bash@4.2.46-30.amzn2.x86_64", "coreutils@8.22-21.amzn2.x86_64", "python@2.7.14-58.amzn2.0.4.x86_64", "system-release@2-10.amzn2.x86_64"}},
	{ID: "basesystem@10.0-7.amzn2.0.1.noarch", Name: "basesystem", Version: "10.0", Release: "7.amzn2.0.1", Arch: "noarch", SrcName: "basesystem", SrcVersion: "10.0",
		SrcRelease: "7.amzn2.0.1", Epoch: 0, SrcEpoch: 0, Maintainer: "Amazon Linux", Layer: types.Layer{}, Licenses: []string{"Public Domain"}, DependsOn: []string{"filesystem@3.2-25.amzn2.0.4.x86_64", "setup@2.8.71-10.amzn2.noarch"}},
	{ID: "bash@4.2.46-30.amzn2.x86_64", Name: "bash", Version: "4.2.46", Release: "30.amzn2", Arch: "x86_64", SrcName: "bash", SrcVersion: "4.2.46",
		SrcRelease: "30.amzn2", Epoch: 0, SrcEpoch: 0, Maintainer: "Amazon Linux", Layer: types.Layer{}, Licenses: []string{"GPLv3+"}, DependsOn: []string{"glibc@2.26-32.amzn2.0.1.x86_64", "ncurses-libs@6.0-8.20170212.amzn2.1.2.x86_64"}},
	{ID: "bzip2-libs@1.0.6-13.amzn2.0.2.x86_64", Name: "bzip2-libs", Version: "1.0.6", Release: "13.amzn2.0.2", Arch: "x86_64", SrcName: "bzip2", SrcVersion: "1.0.6",
		SrcRelease: "13.amzn2.0.2", Epoch: 0, SrcEpoch: 0, Maintainer: "Amazon Linux", Layer: types.Layer{}, Licenses: []string{"BSD"}, DependsOn: []string{"glibc@2.26-32.amzn2.0.1.x86_64"}},
	{ID: "ca-certificates@2018.2.22-70.0.amzn2.noarch", Name: "ca-certificates", Version: "2018.2.22", Release: "70.0.amzn2", Arch: "noarch", SrcName: "ca-certificates", SrcVersion: "2018.2.22",
		SrcRelease: "70.0.amzn2", Epoch: 0, SrcEpoch: 0, Maintainer: "Amazon Linux", Layer: types.Layer{}, Licenses: []string{"Public Domain"}, DependsOn: []string{"bash@4.2.46-30.amzn2.x86_64", "p11-kit-trust@0.23.5-3.amzn2.0.2.x86_64", "p11-kit@0.23.5-3.amzn2.0.2.x86_64"}},
	{ID: "chkconfig@1.7.4-1.amzn2.0.2.x86_64", Name: "chkconfig", Version: "1.7.4", Release: "1.amzn2.0.2", Arch: "x86_64", SrcName: "chkconfig", SrcVersion: "1.7.4",
		SrcRelease: "1.amzn2.0.2", Epoch: 0, SrcEpoch: 0, Maintainer: "Amazon Linux", Layer: types.Layer{}, Licenses: []string{"GPLv2"}, DependsOn: []string{"bash@4.2.46-30.amzn2.x86_64", "glibc@2.26-32.amzn2.0.1.x86_64", "libselinux@2.5-12.amzn2.0.2.x86_64", "libsepol@2.5-8.1.amzn2.0.2.x86_64", "popt@1.13-16.amzn2.0.2.x86_64"}},
	{ID: "coreutils@8.22-21.amzn2.x86_64", Name: "coreutils", Version: "8.22", Release: "21.amzn2", Arch: "x86_64", SrcName: "coreutils", SrcVersion: "8.22",
		SrcRelease: "21.amzn2", Epoch: 0, SrcEpoch: 0, Maintainer: "Amazon Linux", Layer: types.Layer{}, Licenses: []string{"GPLv3+"}, DependsOn: []string{"bash@4.2.46-30.amzn2.x86_64", "glibc@2.26-32.amzn2.0.1.x86_64", "gmp@6.0.0-15.amzn2.0.2.x86_64", "grep@2.20-3.amzn2.0.2.x86_64", "libacl@2.2.51-14.amzn2.x86_64", "libattr@2.4.46-12.amzn2.0.2.x86_64", "libcap@2.22-9.amzn2.0.2.x86_64", "libselinux@2.5-12.amzn2.0.2.x86_64", "ncurses@6.0-8.20170212.amzn2.1.2.x86_64", "openssl-libs@1.0.2k-16.amzn2.1.1.x86_64"}},
	{ID: "cpio@2.11-27.amzn2.x86_64", Name: "cpio", Version: "2.11", Release: "27.amzn2", Arch: "x86_64", SrcName: "cpio", SrcVersion: "2.11",
		SrcRelease: "27.amzn2", Epoch: 0, SrcEpoch: 0, Maintainer: "Amazon Linux", Layer: types.Layer{}, Licenses: []string{"GPLv3+"}, DependsOn: []string{"bash@4.2.46-30.amzn2.x86_64", "glibc@2.26-32.amzn2.0.1.x86_64"}},
	{ID: "curl@7.61.1-9.amzn2.0.1.x86_64", Name: "curl", Version: "7.61.1", Release: "9.amzn2.0.1", Arch: "x86_64", SrcName: "curl", SrcVersion: "7.61.1",
		SrcRelease: "9.amzn2.0.1", Epoch: 0, SrcEpoch: 0, Maintainer: "Amazon Linux", Layer: types.Layer{}, Licenses: []string{"MIT"}, DependsOn: []string{"glibc@2.26-32.amzn2.0.1.x86_64", "libcurl@7.61.1-9.amzn2.0.1.x86_64", "libmetalink@0.1.2-7.amzn2.0.2.x86_64", "openssl-libs@1.0.2k-16.amzn2.1.1.x86_64", "zlib@1.2.7-17.amzn2.0.2.x86_64"}},
	{ID: "cyrus-sasl-lib@2.1.26-23.amzn2.x86_64", Name: "cyrus-sasl-lib", Version: "2.1.26", Release: "23.amzn2", Arch: "x86_64", SrcName: "cyrus-sasl", SrcVersion: "2.1.26",
		SrcRelease: "23.amzn2", Epoch: 0, SrcEpoch: 0, Maintainer: "Amazon Linux", Layer: types.Layer{}, Licenses: []string{"BSD with advertising"}, DependsOn: []string{"glibc@2.26-32.amzn2.0.1.x86_64", "krb5-libs@1.15.1-20.amzn2.0.1.x86_64", "libcom_err@1.42.9-12.amzn2.0.2.x86_64", "libcrypt@2.26-32.amzn2.0.1.x86_64", "libdb@5.3.21-24.amzn2.0.3.x86_64"}},
	{ID: "diffutils@3.3-4.amzn2.0.2.x86_64", Name: "diffutils", Version: "3.3", Release: "4.amzn2.0.2", Arch: "x86_64", SrcName: "diffutils", SrcVersion: "3.3",
		SrcRelease: "4.amzn2.0.2", Epoch: 0, SrcEpoch: 0, Maintainer: "Amazon Linux", Layer: types.Layer{}, Licenses: []string{"GPLv3+"}, DependsOn: []string{"bash@4.2.46-30.amzn2.x86_64", "glibc@2.26-32.amzn2.0.1.x86_64", "info@5.1-5.amzn2.x86_64"}},
	{ID: "elfutils-libelf@0.170-4.amzn2.x86_64", Name: "elfutils-libelf", Version: "0.170", Release: "4.amzn2", Arch: "x86_64", SrcName: "elfutils", SrcVersion: "0.170",
		SrcRelease: "4.amzn2", Epoch: 0, SrcEpoch: 0, Maintainer: "Amazon Linux", Layer: types.Layer{}, Licenses: []string{"GPLv2+ or LGPLv3+"}, DependsOn: []string{"glibc@2.26-32.amzn2.0.1.x86_64", "zlib@1.2.7-17.amzn2.0.2.x86_64"}},
	{ID: "expat@2.1.0-10.amzn2.0.2.x86_64", Name: "expat", Version: "2.1.0", Release: "10.amzn2.0.2", Arch: "x86_64", SrcName: "expat", SrcVersion: "2.1.0",
		SrcRelease: "10.amzn2.0.2", Epoch: 0, SrcEpoch: 0, Maintainer: "Amazon Linux", Layer: types.Layer{}, Licenses: []string{"MIT"}, DependsOn: []string{"glibc@2.26-32.amzn2.0.1.x86_64"}},
	{ID: "file-libs@5.11-33.amzn2.0.2.x86_64", Name: "file-libs", Version: "5.11", Release: "33.amzn2.0.2", Arch: "x86_64", SrcName: "file", SrcVersion: "5.11",
		SrcRelease: "33.amzn2.0.2", Epoch: 0, SrcEpoch: 0, Maintainer: "Amazon Linux", Layer: types.Layer{}, Licenses: []string{"BSD"}, DependsOn: []string{"glibc@2.26-32.amzn2.0.1.x86_64", "zlib@1.2.7-17.amzn2.0.2.x86_64"}},
	{ID: "filesystem@3.2-25.amzn2.0.4.x86_64", Name: "filesystem", Version: "3.2", Release: "25.amzn2.0.4", Arch: "x86_64", SrcName: "filesystem", SrcVersion: "3.2",
		SrcRelease: "25.amzn2.0.4", Epoch: 0, SrcEpoch: 0, Maintainer: "Amazon Linux", Layer: types.Layer{}, Licenses: []string{"Public Domain"}, DependsOn: []string{"bash@4.2.46-30.amzn2.x86_64", "setup@2.8.71-10.amzn2.noarch"}},
	{ID: "findutils@4.5.11-5.amzn2.0.2.x86_64", Name: "findutils", Version: "4.5.11", Release: "5.amzn2.0.2", Arch: "x86_64", SrcName: "findutils", SrcVersion: "4.5.11",
		SrcRelease: "5.amzn2.0.2", Epoch: 1, SrcEpoch: 1, Maintainer: "Amazon Linux", Layer: types.Layer{}, Licenses: []string{"GPLv3+"}, DependsOn: []string{"bash@4.2.46-30.amzn2.x86_64", "glibc@2.26-32.amzn2.0.1.x86_64", "libselinux@2.5-12.amzn2.0.2.x86_64"}},
	{ID: "gawk@4.0.2-4.amzn2.1.2.x86_64", Name: "gawk", Version: "4.0.2", Release: "4.amzn2.1.2", Arch: "x86_64", SrcName: "gawk", SrcVersion: "4.0.2",
		SrcRelease: "4.amzn2.1.2", Epoch: 0, SrcEpoch: 0, Maintainer: "Amazon Linux", Layer: types.Layer{}, Licenses: []string{"GPLv3+ and GPL and LGPLv3+ and LGPL and BSD"}, DependsOn: []string{"bash@4.2.46-30.amzn2.x86_64", "glibc@2.26-32.amzn2.0.1.x86_64"}},
	{ID: "gdbm@1.13-6.amzn2.0.2.x86_64", Name: "gdbm", Version: "1.13", Release: "6.amzn2.0.2", Arch: "x86_64", SrcName: "gdbm", SrcVersion: "1.13",
		SrcRelease: "6.amzn2.0.2", Epoch: 1, SrcEpoch: 1, Maintainer: "Amazon Linux", Layer: types.Layer{}, Licenses: []string{"GPLv3+"}, DependsOn: []string{"glibc@2.26-32.amzn2.0.1.x86_64", "ncurses-libs@6.0-8.20170212.amzn2.1.2.x86_64", "readline@6.2-10.amzn2.0.2.x86_64"}},
	{ID: "glib2@2.54.2-2.amzn2.x86_64", Name: "glib2", Version: "2.54.2", Release: "2.amzn2", Arch: "x86_64", SrcName: "glib2", SrcVersion: "2.54.2",
		SrcRelease: "2.amzn2", Epoch: 0, SrcEpoch: 0, Maintainer: "Amazon Linux", Layer: types.Layer{}, Licenses: []string{"LGPLv2+"}, DependsOn: []string{"bash@4.2.46-30.amzn2.x86_64", "glibc@2.26-32.amzn2.0.1.x86_64", "libffi@3.0.13-18.amzn2.0.2.x86_64", "libgcc@7.3.1-5.amzn2.0.2.x86_64", "libmount@2.30.2-2.amzn2.0.4.x86_64", "libselinux@2.5-12.amzn2.0.2.x86_64", "pcre@8.32-17.amzn2.0.2.x86_64", "shared-mime-info@1.8-4.amzn2.x86_64", "zlib@1.2.7-17.amzn2.0.2.x86_64"}},
	{ID: "glibc@2.26-32.amzn2.0.1.x86_64", Name: "glibc", Version: "2.26", Release: "32.amzn2.0.1", Arch: "x86_64", SrcName: "glibc", SrcVersion: "2.26",
		SrcRelease: "32.amzn2.0.1", Epoch: 0, SrcEpoch: 0, Maintainer: "Amazon Linux", Layer: types.Layer{}, Licenses: []string{"LGPLv2+ and LGPLv2+ with exceptions and GPLv2+"}, DependsOn: []string{"basesystem@10.0-7.amzn2.0.1.noarch", "glibc-common@2.26-32.amzn2.0.1.x86_64", "glibc-minimal-langpack@2.26-32.amzn2.0.1.x86_64"}},
	{ID: "glibc-common@2.26-32.amzn2.0.1.x86_64", Name: "glibc-common", Version: "2.26", Release: "32.amzn2.0.1", Arch: "x86_64", SrcName: "glibc", SrcVersion: "2.26",
		SrcRelease: "32.amzn2.0.1", Epoch: 0, SrcEpoch: 0, Maintainer: "Amazon Linux", Layer: types.Layer{}, Licenses: []string{"LGPLv2+ and LGPLv2+ with exceptions and GPLv2+"}, DependsOn: []string{"bash@4.2.46-30.amzn2.x86_64", "glibc@2.26-32.amzn2.0.1.x86_64", "libselinux@2.5-12.amzn2.0.2.x86_64", "tzdata@2018i-1.amzn2.noarch"}},
	{ID: "glibc-langpack-en@2.26-32.amzn2.0.1.x86_64", Name: "glibc-langpack-en", Version: "2.26", Release: "32.amzn2.0.1", Arch: "x86_64", SrcName: "glibc", SrcVersion: "2.26",
		SrcRelease: "32.amzn2.0.1", Epoch: 0, SrcEpoch: 0, Maintainer: "Amazon Linux", Layer: types.Layer{}, Licenses: []string{"LGPLv2+ and LGPLv2+ with exceptions and GPLv2+"}, DependsOn: []string{"glibc-common@2.26-32.amzn2.0.1.x86_64", "glibc@2.26-32.amzn2.0.1.x86_64"}},
	{ID: "glibc-minimal-langpack@2.26-32.amzn2.0.1.x86_64", Name: "glibc-minimal-langpack", Version: "2.26", Release: "32.amzn2.0.1", Arch: "x86_64", SrcName: "glibc", SrcVersion: "2.26",
		SrcRelease: "32.amzn2.0.1", Epoch: 0, SrcEpoch: 0, Maintainer: "Amazon Linux", Layer: types.Layer{}, Licenses: []string{"LGPLv2+ and LGPLv2+ with exceptions and GPLv2+"}, DependsOn: []string{"glibc-common@2.26-32.amzn2.0.1.x86_64", "glibc@2.26-32.amzn2.0.1.x86_64"}},
	{ID: "gmp@6.0.0-15.amzn2.0.2.x86_64", Name: "gmp", Version: "6.0.0", Release: "15.amzn2.0.2", Arch: "x86_64", SrcName: "gmp", SrcVersion: "6.0.0",
		SrcRelease: "15.amzn2.0.2", Epoch: 1, SrcEpoch: 1, Maintainer: "Amazon Linux", Layer: types.Layer{}, Licenses: []string{"LGPLv3+ or GPLv2+"}, DependsOn: []string{"glibc@2.26-32.amzn2.0.1.x86_64", "libgcc@7.3.1-5.amzn2.0.2.x86_64", "libstdc++@7.3.1-5.amzn2.0.2.x86_64"}},
	{ID: "gnupg2@2.0.22-5.amzn2.0.3.x86_64", Name: "gnupg2", Version: "2.0.22", Release: "5.amzn2.0.3", Arch: "x86_64", SrcName: "gnupg2", SrcVersion: "2.0.22",
		SrcRelease: "5.amzn2.0.3", Epoch: 0, SrcEpoch: 0, Maintainer: "Amazon Linux", Layer: types.Layer{}, Licenses: []string{"GPLv3+"}, DependsOn: []string{"bash@4.2.46-30.amzn2.x86_64", "bzip2-libs@1.0.6-13.amzn2.0.2.x86_64", "glibc@2.26-32.amzn2.0.1.x86_64", "libassuan@2.1.0-3.amzn2.0.2.x86_64", "libcurl@7.61.1-9.amzn2.0.1.x86_64", "libgcrypt@1.5.3-14.amzn2.0.2.x86_64", "libgpg-error@1.12-3.amzn2.0.3.x86_64", "openldap@2.4.44-15.amzn2.x86_64", "pinentry@0.8.1-17.amzn2.0.2.x86_64", "pth@2.0.7-23.amzn2.0.2.x86_64", "readline@6.2-10.amzn2.0.2.x86_64", "zlib@1.2.7-17.amzn2.0.2.x86_64"}},
	{ID: "gpg-pubkey@c87f5b1a-593863f8.", Name: "gpg-pubkey", Version: "c87f5b1a", Release: "593863f8", Arch: "None", SrcName: "", SrcVersion: "",
		SrcRelease: "", Epoch: 0, SrcEpoch: 0, Maintainer: "", Layer: types.Layer{}, Licenses: []string{"pubkey"}},
	{ID: "gpgme@1.3.2-5.amzn2.0.2.x86_64", Name: "gpgme", Version: "1.3.2", Release: "5.amzn2.0.2", Arch: "x86_64", SrcName: "gpgme", SrcVersion: "1.3.2",
		SrcRelease: "5.amzn2.0.2", Epoch: 0, SrcEpoch: 0, Maintainer: "Amazon Linux", Layer: types.Layer{}, Licenses: []string{"LGPLv2+"}, DependsOn: []string{"glibc@2.26-32.amzn2.0.1.x86_64", "gnupg2@2.0.22-5.amzn2.0.3.x86_64", "libassuan@2.1.0-3.amzn2.0.2.x86_64", "libgpg-error@1.12-3.amzn2.0.3.x86_64"}},
	{ID: "grep@2.20-3.amzn2.0.2.x86_64", Name: "grep", Version: "2.20", Release: "3.amzn2.0.2", Arch: "x86_64", SrcName: "grep", SrcVersion: "2.20",
		SrcRelease: "3.amzn2.0.2", Epoch: 0, SrcEpoch: 0, Maintainer: "Amazon Linux", Layer: types.Layer{}, Licenses: []string{"GPLv3+"}, DependsOn: []string{"bash@4.2.46-30.amzn2.x86_64", "glibc@2.26-32.amzn2.0.1.x86_64", "pcre@8.32-17.amzn2.0.2.x86_64"}},
	{ID: "info@5.1-5.amzn2.x86_64", Name: "info", Version: "5.1", Release: "5.amzn2", Arch: "x86_64", SrcName: "texinfo", SrcVersion: "5.1",
		SrcRelease: "5.amzn2", Epoch: 0, SrcEpoch: 0, Maintainer: "Amazon Linux", Layer: types.Layer{}, Licenses: []string{"GPLv3+"}, DependsOn: []string{"bash@4.2.46-30.amzn2.x86_64", "glibc@2.26-32.amzn2.0.1.x86_64", "ncurses-libs@6.0-8.20170212.amzn2.1.2.x86_64", "zlib@1.2.7-17.amzn2.0.2.x86_64"}},
	{ID: "keyutils-libs@1.5.8-3.amzn2.0.2.x86_64", Name: "keyutils-libs", Version: "1.5.8", Release: "3.amzn2.0.2", Arch: "x86_64", SrcName: "keyutils", SrcVersion: "1.5.8",
		SrcRelease: "3.amzn2.0.2", Epoch: 0, SrcEpoch: 0, Maintainer: "Amazon Linux", Layer: types.Layer{}, Licenses: []string{"GPLv2+ and LGPLv2+"}, DependsOn: []string{"glibc@2.26-32.amzn2.0.1.x86_64"}},
	{ID: "krb5-libs@1.15.1-20.amzn2.0.1.x86_64", Name: "krb5-libs", Version: "1.15.1", Release: "20.amzn2.0.1", Arch: "x86_64", SrcName: "krb5", SrcVersion: "1.15.1",
		SrcRelease: "20.amzn2.0.1", Epoch: 0, SrcEpoch: 0, Maintainer: "Amazon Linux", Layer: types.Layer{}, Licenses: []string{"MIT"}, DependsOn: []string{"bash@4.2.46-30.amzn2.x86_64", "coreutils@8.22-21.amzn2.x86_64", "gawk@4.0.2-4.amzn2.1.2.x86_64", "glibc@2.26-32.amzn2.0.1.x86_64", "grep@2.20-3.amzn2.0.2.x86_64", "keyutils-libs@1.5.8-3.amzn2.0.2.x86_64", "libcom_err@1.42.9-12.amzn2.0.2.x86_64", "libselinux@2.5-12.amzn2.0.2.x86_64", "libverto@0.2.5-4.amzn2.0.2.x86_64", "openssl-libs@1.0.2k-16.amzn2.1.1.x86_64", "sed@4.2.2-5.amzn2.0.2.x86_64"}},
	{ID: "libacl@2.2.51-14.amzn2.x86_64", Name: "libacl", Version: "2.2.51", Release: "14.amzn2", Arch: "x86_64", SrcName: "acl", SrcVersion: "2.2.51",
		SrcRelease: "14.amzn2", Epoch: 0, SrcEpoch: 0, Maintainer: "Amazon Linux", Layer: types.Layer{}, Licenses: []string{"LGPLv2+"}, DependsOn: []string{"glibc@2.26-32.amzn2.0.1.x86_64", "libattr@2.4.46-12.amzn2.0.2.x86_64"}},
	{ID: "libassuan@2.1.0-3.amzn2.0.2.x86_64", Name: "libassuan", Version: "2.1.0", Release: "3.amzn2.0.2", Arch: "x86_64", SrcName: "libassuan", SrcVersion: "2.1.0",
		SrcRelease: "3.amzn2.0.2", Epoch: 0, SrcEpoch: 0, Maintainer: "Amazon Linux", Layer: types.Layer{}, Licenses: []string{"LGPLv2+ and GPLv3+"}, DependsOn: []string{"glibc@2.26-32.amzn2.0.1.x86_64", "libgpg-error@1.12-3.amzn2.0.3.x86_64"}},
	{ID: "libattr@2.4.46-12.amzn2.0.2.x86_64", Name: "libattr", Version: "2.4.46", Release: "12.amzn2.0.2", Arch: "x86_64", SrcName: "attr", SrcVersion: "2.4.46",
		SrcRelease: "12.amzn2.0.2", Epoch: 0, SrcEpoch: 0, Maintainer: "Amazon Linux", Layer: types.Layer{}, Licenses: []string{"LGPLv2+"}, DependsOn: []string{"glibc@2.26-32.amzn2.0.1.x86_64"}},
	{ID: "libblkid@2.30.2-2.amzn2.0.4.x86_64", Name: "libblkid", Version: "2.30.2", Release: "2.amzn2.0.4", Arch: "x86_64", SrcName: "util-linux", SrcVersion: "2.30.2",
		SrcRelease: "2.amzn2.0.4", Epoch: 0, SrcEpoch: 0, Maintainer: "Amazon Linux", Layer: types.Layer{}, Licenses: []string{"LGPLv2+"}, DependsOn: []string{"bash@4.2.46-30.amzn2.x86_64", "coreutils@8.22-21.amzn2.x86_64", "glibc@2.26-32.amzn2.0.1.x86_64", "libuuid@2.30.2-2.amzn2.0.4.x86_64"}},
	{ID: "libcap@2.22-9.amzn2.0.2.x86_64", Name: "libcap", Version: "2.22", Release: "9.amzn2.0.2", Arch: "x86_64", SrcName: "libcap", SrcVersion: "2.22",
		SrcRelease: "9.amzn2.0.2", Epoch: 0, SrcEpoch: 0, Maintainer: "Amazon Linux", Layer: types.Layer{}, Licenses: []string{"LGPLv2+"}, DependsOn: []string{"glibc@2.26-32.amzn2.0.1.x86_64", "libattr@2.4.46-12.amzn2.0.2.x86_64"}},
	{ID: "libcom_err@1.42.9-12.amzn2.0.2.x86_64", Name: "libcom_err", Version: "1.42.9", Release: "12.amzn2.0.2", Arch: "x86_64", SrcName: "e2fsprogs", SrcVersion: "1.42.9",
		SrcRelease: "12.amzn2.0.2", Epoch: 0, SrcEpoch: 0, Maintainer: "Amazon Linux", Layer: types.Layer{}, Licenses: []string{"MIT"}, DependsOn: []string{"glibc@2.26-32.amzn2.0.1.x86_64"}},
	{ID: "libcrypt@2.26-32.amzn2.0.1.x86_64", Name: "libcrypt", Version: "2.26", Release: "32.amzn2.0.1", Arch: "x86_64", SrcName: "glibc", SrcVersion: "2.26",
		SrcRelease: "32.amzn2.0.1", Epoch: 0, SrcEpoch: 0, Maintainer: "Amazon Linux", Layer: types.Layer{}, Licenses: []string{"LGPLv2+ and LGPLv2+ with exceptions and GPLv2+"}, DependsOn: []string{"bash@4.2.46-30.amzn2.x86_64", "glibc@2.26-32.amzn2.0.1.x86_64"}},
	{ID: "libcurl@7.61.1-9.amzn2.0.1.x86_64", Name: "libcurl", Version: "7.61.1", Release: "9.amzn2.0.1", Arch: "x86_64", SrcName: "curl", SrcVersion: "7.61.1",
		SrcRelease: "9.amzn2.0.1", Epoch: 0, SrcEpoch: 0, Maintainer: "Amazon Linux", Layer: types.Layer{}, Licenses: []string{"MIT"}, DependsOn: []string{"glibc@2.26-32.amzn2.0.1.x86_64", "krb5-libs@1.15.1-20.amzn2.0.1.x86_64", "libcom_err@1.42.9-12.amzn2.0.2.x86_64", "libidn2@2.0.4-1.amzn2.0.2.x86_64", "libnghttp2@1.31.1-1.amzn2.0.2.x86_64", "libssh2@1.4.3-12.amzn2.2.x86_64", "nss-pem@1.0.3-5.amzn2.x86_64", "openldap@2.4.44-15.amzn2.x86_64", "openssl-libs@1.0.2k-16.amzn2.1.1.x86_64", "zlib@1.2.7-17.amzn2.0.2.x86_64"}},
	{ID: "libdb@5.3.21-24.amzn2.0.3.x86_64", Name: "libdb", Version: "5.3.21", Release: "24.amzn2.0.3", Arch: "x86_64", SrcName: "libdb", SrcVersion: "5.3.21",
		SrcRelease: "24.amzn2.0.3", Epoch: 0, SrcEpoch: 0, Maintainer: "Amazon Linux", Layer: types.Layer{}, Licenses: []string{"BSD and LGPLv2 and Sleepycat"}, DependsOn: []string{"glibc@2.26-32.amzn2.0.1.x86_64"}},
	{ID: "libdb-utils@5.3.21-24.amzn2.0.3.x86_64", Name: "libdb-utils", Version: "5.3.21", Release: "24.amzn2.0.3", Arch: "x86_64", SrcName: "libdb", SrcVersion: "5.3.21",
		SrcRelease: "24.amzn2.0.3", Epoch: 0, SrcEpoch: 0, Maintainer: "Amazon Linux", Layer: types.Layer{}, Licenses: []string{"BSD and LGPLv2 and Sleepycat"}, DependsOn: []string{"glibc@2.26-32.amzn2.0.1.x86_64", "libdb@5.3.21-24.amzn2.0.3.x86_64"}},
	{ID: "libffi@3.0.13-18.amzn2.0.2.x86_64", Name: "libffi", Version: "3.0.13", Release: "18.amzn2.0.2", Arch: "x86_64", SrcName: "libffi", SrcVersion: "3.0.13",
		SrcRelease: "18.amzn2.0.2", Epoch: 0, SrcEpoch: 0, Maintainer: "Amazon Linux", Layer: types.Layer{}, Licenses: []string{"MIT and Public Domain"}, DependsOn: []string{"glibc@2.26-32.amzn2.0.1.x86_64"}},
	{ID: "libgcc@7.3.1-5.amzn2.0.2.x86_64", Name: "libgcc", Version: "7.3.1", Release: "5.amzn2.0.2", Arch: "x86_64", SrcName: "gcc", SrcVersion: "7.3.1",
		SrcRelease: "5.amzn2.0.2", Epoch: 0, SrcEpoch: 0, Maintainer: "Amazon Linux", Layer: types.Layer{}, Licenses: []string{"GPLv3+ and GPLv3+ with exceptions and GPLv2+ with exceptions and LGPLv2+ and BSD"}, DependsOn: []string{"glibc@2.26-32.amzn2.0.1.x86_64"}},
	{ID: "libgcrypt@1.5.3-14.amzn2.0.2.x86_64", Name: "libgcrypt", Version: "1.5.3", Release: "14.amzn2.0.2", Arch: "x86_64", SrcName: "libgcrypt", SrcVersion: "1.5.3",
		SrcRelease: "14.amzn2.0.2", Epoch: 0, SrcEpoch: 0, Maintainer: "Amazon Linux", Layer: types.Layer{}, Licenses: []string{"LGPLv2+"}, DependsOn: []string{"glibc@2.26-32.amzn2.0.1.x86_64", "libgpg-error@1.12-3.amzn2.0.3.x86_64"}},
	{ID: "libgpg-error@1.12-3.amzn2.0.3.x86_64", Name: "libgpg-error", Version: "1.12", Release: "3.amzn2.0.3", Arch: "x86_64", SrcName: "libgpg-error", SrcVersion: "1.12",
		SrcRelease: "3.amzn2.0.3", Epoch: 0, SrcEpoch: 0, Maintainer: "Amazon Linux", Layer: types.Layer{}, Licenses: []string{"LGPLv2+"}, DependsOn: []string{"glibc@2.26-32.amzn2.0.1.x86_64"}},
	{ID: "libidn2@2.0.4-1.amzn2.0.2.x86_64", Name: "libidn2", Version: "2.0.4", Release: "1.amzn2.0.2", Arch: "x86_64", SrcName: "libidn2", SrcVersion: "2.0.4",
		SrcRelease: "1.amzn2.0.2", Epoch: 0, SrcEpoch: 0, Maintainer: "Amazon Linux", Layer: types.Layer{}, Licenses: []string{"(GPLv2+ or LGPLv3+) and GPLv3+"}, DependsOn: []string{"bash@4.2.46-30.amzn2.x86_64", "glibc@2.26-32.amzn2.0.1.x86_64", "libunistring@0.9.3-9.amzn2.0.2.x86_64"}},
	{ID: "libmetalink@0.1.2-7.amzn2.0.2.x86_64", Name: "libmetalink", Version: "0.1.2", Release: "7.amzn2.0.2", Arch: "x86_64", SrcName: "libmetalink", SrcVersion: "0.1.2",
		SrcRelease: "7.amzn2.0.2", Epoch: 0, SrcEpoch: 0, Maintainer: "Amazon Linux", Layer: types.Layer{}, Licenses: []string{"MIT"}, DependsOn: []string{"expat@2.1.0-10.amzn2.0.2.x86_64", "glibc@2.26-32.amzn2.0.1.x86_64"}},
	{ID: "libmount@2.30.2-2.amzn2.0.4.x86_64", Name: "libmount", Version: "2.30.2", Release: "2.amzn2.0.4", Arch: "x86_64", SrcName: "util-linux", SrcVersion: "2.30.2",
		SrcRelease: "2.amzn2.0.4", Epoch: 0, SrcEpoch: 0, Maintainer: "Amazon Linux", Layer: types.Layer{}, Licenses: []string{"LGPLv2+"}, DependsOn: []string{"glibc@2.26-32.amzn2.0.1.x86_64", "libblkid@2.30.2-2.amzn2.0.4.x86_64", "libselinux@2.5-12.amzn2.0.2.x86_64", "libuuid@2.30.2-2.amzn2.0.4.x86_64"}},
	{ID: "libnghttp2@1.31.1-1.amzn2.0.2.x86_64", Name: "libnghttp2", Version: "1.31.1", Release: "1.amzn2.0.2", Arch: "x86_64", SrcName: "nghttp2", SrcVersion: "1.31.1",
		SrcRelease: "1.amzn2.0.2", Epoch: 0, SrcEpoch: 0, Maintainer: "Amazon Linux", Layer: types.Layer{}, Licenses: []string{"MIT"}, DependsOn: []string{"glibc@2.26-32.amzn2.0.1.x86_64"}},
	{ID: "libselinux@2.5-12.amzn2.0.2.x86_64", Name: "libselinux", Version: "2.5", Release: "12.amzn2.0.2", Arch: "x86_64", SrcName: "libselinux", SrcVersion: "2.5",
		SrcRelease: "12.amzn2.0.2", Epoch: 0, SrcEpoch: 0, Maintainer: "Amazon Linux", Layer: types.Layer{}, Licenses: []string{"Public Domain"}, DependsOn: []string{"glibc@2.26-32.amzn2.0.1.x86_64", "libsepol@2.5-8.1.amzn2.0.2.x86_64", "pcre@8.32-17.amzn2.0.2.x86_64"}},
	{ID: "libsepol@2.5-8.1.amzn2.0.2.x86_64", Name: "libsepol", Version: "2.5", Release: "8.1.amzn2.0.2", Arch: "x86_64", SrcName: "libsepol", SrcVersion: "2.5",
		SrcRelease: "8.1.amzn2.0.2", Epoch: 0, SrcEpoch: 0, Maintainer: "Amazon Linux", Layer: types.Layer{}, Licenses: []string{"LGPLv2+"}, DependsOn: []string{"bash@4.2.46-30.amzn2.x86_64", "glibc@2.26-32.amzn2.0.1.x86_64"}},
	{ID: "libssh2@1.4.3-12.amzn2.2.x86_64", Name: "libssh2", Version: "1.4.3", Release: "12.amzn2.2", Arch: "x86_64", SrcName: "libssh2", SrcVersion: "1.4.3",
		SrcRelease: "12.amzn2.2", Epoch: 0, SrcEpoch: 0, Maintainer: "Amazon Linux", Layer: types.Layer{}, Licenses: []string{"BSD"}, DependsOn: []string{"glibc@2.26-32.amzn2.0.1.x86_64", "openssl-libs@1.0.2k-16.amzn2.1.1.x86_64", "zlib@1.2.7-17.amzn2.0.2.x86_64"}},
	{ID: "libstdc++@7.3.1-5.amzn2.0.2.x86_64", Name: "libstdc++", Version: "7.3.1", Release: "5.amzn2.0.2", Arch: "x86_64", SrcName: "gcc", SrcVersion: "7.3.1",
		SrcRelease: "5.amzn2.0.2", Epoch: 0, SrcEpoch: 0, Maintainer: "Amazon Linux", Layer: types.Layer{}, Licenses: []string{"GPLv3+ and GPLv3+ with exceptions and GPLv2+ with exceptions and LGPLv2+ and BSD"}, DependsOn: []string{"glibc@2.26-32.amzn2.0.1.x86_64", "libgcc@7.3.1-5.amzn2.0.2.x86_64"}},
	{ID: "libtasn1@4.10-1.amzn2.0.2.x86_64", Name: "libtasn1", Version: "4.10", Release: "1.amzn2.0.2", Arch: "x86_64", SrcName: "libtasn1", SrcVersion: "4.10",
		SrcRelease: "1.amzn2.0.2", Epoch: 0, SrcEpoch: 0, Maintainer: "Amazon Linux", Layer: types.Layer{}, Licenses: []string{"GPLv3+ and LGPLv2+"}, DependsOn: []string{"glibc@2.26-32.amzn2.0.1.x86_64"}},
	{ID: "libunistring@0.9.3-9.amzn2.0.2.x86_64", Name: "libunistring", Version: "0.9.3", Release: "9.amzn2.0.2", Arch: "x86_64", SrcName: "libunistring", SrcVersion: "0.9.3",
		SrcRelease: "9.amzn2.0.2", Epoch: 0, SrcEpoch: 0, Maintainer: "Amazon Linux", Layer: types.Layer{}, Licenses: []string{"LGPLv3+"}, DependsOn: []string{"glibc@2.26-32.amzn2.0.1.x86_64", "info@5.1-5.amzn2.x86_64"}},
	{ID: "libuuid@2.30.2-2.amzn2.0.4.x86_64", Name: "libuuid", Version: "2.30.2", Release: "2.amzn2.0.4", Arch: "x86_64", SrcName: "util-linux", SrcVersion: "2.30.2",
		SrcRelease: "2.amzn2.0.4", Epoch: 0, SrcEpoch: 0, Maintainer: "Amazon Linux", Layer: types.Layer{}, Licenses: []string{"BSD"}, DependsOn: []string{"glibc@2.26-32.amzn2.0.1.x86_64"}},
	{ID: "libverto@0.2.5-4.amzn2.0.2.x86_64", Name: "libverto", Version: "0.2.5", Release: "4.amzn2.0.2", Arch: "x86_64", SrcName: "libverto", SrcVersion: "0.2.5",
		SrcRelease: "4.amzn2.0.2", Epoch: 0, SrcEpoch: 0, Maintainer: "Amazon Linux", Layer: types.Layer{}, Licenses: []string{"MIT"}, DependsOn: []string{"glibc@2.26-32.amzn2.0.1.x86_64"}},
	{ID: "libxml2@2.9.1-6.amzn2.3.2.x86_64", Name: "libxml2", Version: "2.9.1", Release: "6.amzn2.3.2", Arch: "x86_64", SrcName: "libxml2", SrcVersion: "2.9.1",
		SrcRelease: "6.amzn2.3.2", Epoch: 0, SrcEpoch: 0, Maintainer: "Amazon Linux", Layer: types.Layer{}, Licenses: []string{"MIT"}, DependsOn: []string{"glibc@2.26-32.amzn2.0.1.x86_64", "xz-libs@5.2.2-1.amzn2.0.2.x86_64", "zlib@1.2.7-17.amzn2.0.2.x86_64"}},
	{ID: "lua@5.1.4-15.amzn2.0.2.x86_64", Name: "lua", Version: "5.1.4", Release: "15.amzn2.0.2", Arch: "x86_64", SrcName: "lua", SrcVersion: "5.1.4",
		SrcRelease: "15.amzn2.0.2", Epoch: 0, SrcEpoch: 0, Maintainer: "Amazon Linux", Layer: types.Layer{}, Licenses: []string{"MIT"}, DependsOn: []string{"glibc@2.26-32.amzn2.0.1.x86_64", "ncurses-libs@6.0-8.20170212.amzn2.1.2.x86_64", "readline@6.2-10.amzn2.0.2.x86_64"}},
	{ID: "ncurses@6.0-8.20170212.amzn2.1.2.x86_64", Name: "ncurses", Version: "6.0", Release: "8.20170212.amzn2.1.2", Arch: "x86_64", SrcName: "ncurses", SrcVersion: "6.0",
		SrcRelease: "8.20170212.amzn2.1.2", Epoch: 0, SrcEpoch: 0, Maintainer: "Amazon Linux", Layer: types.Layer{}, Licenses: []string{"MIT"}, DependsOn: []string{"glibc@2.26-32.amzn2.0.1.x86_64", "ncurses-libs@6.0-8.20170212.amzn2.1.2.x86_64"}},
	{ID: "ncurses-base@6.0-8.20170212.amzn2.1.2.noarch", Name: "ncurses-base", Version: "6.0", Release: "8.20170212.amzn2.1.2", Arch: "noarch", SrcName: "ncurses", SrcVersion: "6.0",
		SrcRelease: "8.20170212.amzn2.1.2", Epoch: 0, SrcEpoch: 0, Maintainer: "Amazon Linux", Layer: types.Layer{}, Licenses: []string{"MIT"}},
	{ID: "ncurses-libs@6.0-8.20170212.amzn2.1.2.x86_64", Name: "ncurses-libs", Version: "6.0", Release: "8.20170212.amzn2.1.2", Arch: "x86_64", SrcName: "ncurses", SrcVersion: "6.0",
		SrcRelease: "8.20170212.amzn2.1.2", Epoch: 0, SrcEpoch: 0, Maintainer: "Amazon Linux", Layer: types.Layer{}, Licenses: []string{"MIT"}, DependsOn: []string{"glibc@2.26-32.amzn2.0.1.x86_64", "ncurses-base@6.0-8.20170212.amzn2.1.2.noarch"}},
	{ID: "nspr@4.19.0-1.amzn2.x86_64", Name: "nspr", Version: "4.19.0", Release: "1.amzn2", Arch: "x86_64", SrcName: "nspr", SrcVersion: "4.19.0",
		SrcRelease: "1.amzn2", Epoch: 0, SrcEpoch: 0, Maintainer: "Amazon Linux", Layer: types.Layer{}, Licenses: []string{"MPLv2.0"}, DependsOn: []string{"glibc@2.26-32.amzn2.0.1.x86_64"}},
	{ID: "nss@3.36.0-7.amzn2.x86_64", Name: "nss", Version: "3.36.0", Release: "7.amzn2", Arch: "x86_64", SrcName: "nss", SrcVersion: "3.36.0",
		SrcRelease: "7.amzn2", Epoch: 0, SrcEpoch: 0, Maintainer: "Amazon Linux", Layer: types.Layer{}, Licenses: []string{"MPLv2.0"}, DependsOn: []string{"bash@4.2.46-30.amzn2.x86_64", "glibc@2.26-32.amzn2.0.1.x86_64", "nspr@4.19.0-1.amzn2.x86_64", "nss-pem@1.0.3-5.amzn2.x86_64", "nss-softokn@3.36.0-5.amzn2.x86_64", "nss-sysinit@3.36.0-7.amzn2.x86_64", "nss-util@3.36.0-1.amzn2.x86_64"}},
	{ID: "nss-pem@1.0.3-5.amzn2.x86_64", Name: "nss-pem", Version: "1.0.3", Release: "5.amzn2", Arch: "x86_64", SrcName: "nss-pem", SrcVersion: "1.0.3",
		SrcRelease: "5.amzn2", Epoch: 0, SrcEpoch: 0, Maintainer: "Amazon Linux", Layer: types.Layer{}, Licenses: []string{"MPLv1.1"}, DependsOn: []string{"glibc@2.26-32.amzn2.0.1.x86_64", "nspr@4.19.0-1.amzn2.x86_64", "nss-util@3.36.0-1.amzn2.x86_64", "nss@3.36.0-7.amzn2.x86_64"}},
	{ID: "nss-softokn@3.36.0-5.amzn2.x86_64", Name: "nss-softokn", Version: "3.36.0", Release: "5.amzn2", Arch: "x86_64", SrcName: "nss-softokn", SrcVersion: "3.36.0",
		SrcRelease: "5.amzn2", Epoch: 0, SrcEpoch: 0, Maintainer: "Amazon Linux", Layer: types.Layer{}, Licenses: []string{"MPLv2.0"}, DependsOn: []string{"glibc@2.26-32.amzn2.0.1.x86_64", "nspr@4.19.0-1.amzn2.x86_64", "nss-softokn-freebl@3.36.0-5.amzn2.x86_64", "nss-util@3.36.0-1.amzn2.x86_64", "sqlite@3.7.17-8.amzn2.0.2.x86_64"}},
	{ID: "nss-softokn-freebl@3.36.0-5.amzn2.x86_64", Name: "nss-softokn-freebl", Version: "3.36.0", Release: "5.amzn2", Arch: "x86_64", SrcName: "nss-softokn", SrcVersion: "3.36.0",
		SrcRelease: "5.amzn2", Epoch: 0, SrcEpoch: 0, Maintainer: "Amazon Linux", Layer: types.Layer{}, Licenses: []string{"MPLv2.0"}, DependsOn: []string{"bash@4.2.46-30.amzn2.x86_64", "glibc@2.26-32.amzn2.0.1.x86_64", "nspr@4.19.0-1.amzn2.x86_64", "nss-util@3.36.0-1.amzn2.x86_64"}},
	{ID: "nss-sysinit@3.36.0-7.amzn2.x86_64", Name: "nss-sysinit", Version: "3.36.0", Release: "7.amzn2", Arch: "x86_64", SrcName: "nss", SrcVersion: "3.36.0",
		SrcRelease: "7.amzn2", Epoch: 0, SrcEpoch: 0, Maintainer: "Amazon Linux", Layer: types.Layer{}, Licenses: []string{"MPLv2.0"}, DependsOn: []string{"bash@4.2.46-30.amzn2.x86_64", "coreutils@8.22-21.amzn2.x86_64", "glibc@2.26-32.amzn2.0.1.x86_64", "nspr@4.19.0-1.amzn2.x86_64", "nss-util@3.36.0-1.amzn2.x86_64", "nss@3.36.0-7.amzn2.x86_64", "sed@4.2.2-5.amzn2.0.2.x86_64"}},
	{ID: "nss-tools@3.36.0-7.amzn2.x86_64", Name: "nss-tools", Version: "3.36.0", Release: "7.amzn2", Arch: "x86_64", SrcName: "nss", SrcVersion: "3.36.0",
		SrcRelease: "7.amzn2", Epoch: 0, SrcEpoch: 0, Maintainer: "Amazon Linux", Layer: types.Layer{}, Licenses: []string{"MPLv2.0"}, DependsOn: []string{"glibc@2.26-32.amzn2.0.1.x86_64", "nspr@4.19.0-1.amzn2.x86_64", "nss-softokn@3.36.0-5.amzn2.x86_64", "nss-util@3.36.0-1.amzn2.x86_64", "nss@3.36.0-7.amzn2.x86_64", "zlib@1.2.7-17.amzn2.0.2.x86_64"}},
	{ID: "nss-util@3.36.0-1.amzn2.x86_64", Name: "nss-util", Version: "3.36.0", Release: "1.amzn2", Arch: "x86_64", SrcName: "nss-util", SrcVersion: "3.36.0",
		SrcRelease: "1.amzn2", Epoch: 0, SrcEpoch: 0, Maintainer: "Amazon Linux", Layer: types.Layer{}, Licenses: []string{"MPLv2.0"}, DependsOn: []string{"glibc@2.26-32.amzn2.0.1.x86_64", "nspr@4.19.0-1.amzn2.x86_64"}},
	{ID: "openldap@2.4.44-15.amzn2.x86_64", Name: "openldap", Version: "2.4.44", Release: "15.amzn2", Arch: "x86_64", SrcName: "openldap", SrcVersion: "2.4.44",
		SrcRelease: "15.amzn2", Epoch: 0, SrcEpoch: 0, Maintainer: "Amazon Linux", Layer: types.Layer{}, Licenses: []string{"OpenLDAP"}, DependsOn: []string{"bash@4.2.46-30.amzn2.x86_64", "coreutils@8.22-21.amzn2.x86_64", "cyrus-sasl-lib@2.1.26-23.amzn2.x86_64", "findutils@4.5.11-5.amzn2.0.2.x86_64", "glibc@2.26-32.amzn2.0.1.x86_64", "nspr@4.19.0-1.amzn2.x86_64", "nss-tools@3.36.0-7.amzn2.x86_64", "nss-util@3.36.0-1.amzn2.x86_64", "nss@3.36.0-7.amzn2.x86_64", "openssl-libs@1.0.2k-16.amzn2.1.1.x86_64", "rpm@4.11.3-25.amzn2.0.3.x86_64"}},
	{ID: "openssl-libs@1.0.2k-16.amzn2.1.1.x86_64", Name: "openssl-libs", Version: "1.0.2k", Release: "16.amzn2.1.1", Arch: "x86_64", SrcName: "openssl", SrcVersion: "1.0.2k",
		SrcRelease: "16.amzn2.1.1", Epoch: 1, SrcEpoch: 1, Maintainer: "Amazon Linux", Layer: types.Layer{}, Licenses: []string{"OpenSSL"}, DependsOn: []string{"ca-certificates@2018.2.22-70.0.amzn2.noarch", "glibc@2.26-32.amzn2.0.1.x86_64", "krb5-libs@1.15.1-20.amzn2.0.1.x86_64", "libcom_err@1.42.9-12.amzn2.0.2.x86_64", "zlib@1.2.7-17.amzn2.0.2.x86_64"}},
	{ID: "p11-kit@0.23.5-3.amzn2.0.2.x86_64", Name: "p11-kit", Version: "0.23.5", Release: "3.amzn2.0.2", Arch: "x86_64", SrcName: "p11-kit", SrcVersion: "0.23.5",
		SrcRelease: "3.amzn2.0.2", Epoch: 0, SrcEpoch: 0, Maintainer: "Amazon Linux", Layer: types.Layer{}, Licenses: []string{"BSD"}, DependsOn: []string{"glibc@2.26-32.amzn2.0.1.x86_64", "libffi@3.0.13-18.amzn2.0.2.x86_64"}},
	{ID: "p11-kit-trust@0.23.5-3.amzn2.0.2.x86_64", Name: "p11-kit-trust", Version: "0.23.5", Release: "3.amzn2.0.2", Arch: "x86_64", SrcName: "p11-kit", SrcVersion: "0.23.5",
		SrcRelease: "3.amzn2.0.2", Epoch: 0, SrcEpoch: 0, Maintainer: "Amazon Linux", Layer: types.Layer{}, Licenses: []string{"BSD"}, DependsOn: []string{"bash@4.2.46-30.amzn2.x86_64", "glibc@2.26-32.amzn2.0.1.x86_64", "libffi@3.0.13-18.amzn2.0.2.x86_64", "libtasn1@4.10-1.amzn2.0.2.x86_64", "nss-softokn-freebl@3.36.0-5.amzn2.x86_64", "p11-kit@0.23.5-3.amzn2.0.2.x86_64"}},
	{ID: "pcre@8.32-17.amzn2.0.2.x86_64", Name: "pcre", Version: "8.32", Release: "17.amzn2.0.2", Arch: "x86_64", SrcName: "pcre", SrcVersion: "8.32",
		SrcRelease: "17.amzn2.0.2", Epoch: 0, SrcEpoch: 0, Maintainer: "Amazon Linux", Layer: types.Layer{}, Licenses: []string{"BSD"}, DependsOn: []string{"glibc@2.26-32.amzn2.0.1.x86_64", "libgcc@7.3.1-5.amzn2.0.2.x86_64", "libstdc++@7.3.1-5.amzn2.0.2.x86_64"}},
	{ID: "pinentry@0.8.1-17.amzn2.0.2.x86_64", Name: "pinentry", Version: "0.8.1", Release: "17.amzn2.0.2", Arch: "x86_64", SrcName: "pinentry", SrcVersion: "0.8.1",
		SrcRelease: "17.amzn2.0.2", Epoch: 0, SrcEpoch: 0, Maintainer: "Amazon Linux", Layer: types.Layer{}, Licenses: []string{"GPLv2+"}, DependsOn: []string{"bash@4.2.46-30.amzn2.x86_64", "glibc@2.26-32.amzn2.0.1.x86_64", "ncurses-libs@6.0-8.20170212.amzn2.1.2.x86_64"}},
	{ID: "popt@1.13-16.amzn2.0.2.x86_64", Name: "popt", Version: "1.13", Release: "16.amzn2.0.2", Arch: "x86_64", SrcName: "popt", SrcVersion: "1.13",
		SrcRelease: "16.amzn2.0.2", Epoch: 0, SrcEpoch: 0, Maintainer: "Amazon Linux", Layer: types.Layer{}, Licenses: []string{"MIT"}, DependsOn: []string{"glibc@2.26-32.amzn2.0.1.x86_64"}},
	{ID: "pth@2.0.7-23.amzn2.0.2.x86_64", Name: "pth", Version: "2.0.7", Release: "23.amzn2.0.2", Arch: "x86_64", SrcName: "pth", SrcVersion: "2.0.7",
		SrcRelease: "23.amzn2.0.2", Epoch: 0, SrcEpoch: 0, Maintainer: "Amazon Linux", Layer: types.Layer{}, Licenses: []string{"LGPLv2+"}, DependsOn: []string{"glibc@2.26-32.amzn2.0.1.x86_64"}},
	{ID: "pygpgme@0.3-9.amzn2.0.2.x86_64", Name: "pygpgme", Version: "0.3", Release: "9.amzn2.0.2", Arch: "x86_64", SrcName: "pygpgme", SrcVersion: "0.3",
		SrcRelease: "9.amzn2.0.2", Epoch: 0, SrcEpoch: 0, Maintainer: "Amazon Linux", Layer: types.Layer{}, Licenses: []string{"LGPLv2+"}, DependsOn: []string{"glibc@2.26-32.amzn2.0.1.x86_64", "gpgme@1.3.2-5.amzn2.0.2.x86_64", "python-libs@2.7.14-58.amzn2.0.4.x86_64", "python@2.7.14-58.amzn2.0.4.x86_64"}},
	{ID: "pyliblzma@0.5.3-11.amzn2.0.2.x86_64", Name: "pyliblzma", Version: "0.5.3", Release: "11.amzn2.0.2", Arch: "x86_64", SrcName: "pyliblzma", SrcVersion: "0.5.3",
		SrcRelease: "11.amzn2.0.2", Epoch: 0, SrcEpoch: 0, Maintainer: "Amazon Linux", Layer: types.Layer{}, Licenses: []string{"LGPLv3+"}, DependsOn: []string{"glibc@2.26-32.amzn2.0.1.x86_64", "python-libs@2.7.14-58.amzn2.0.4.x86_64", "python@2.7.14-58.amzn2.0.4.x86_64", "xz-libs@5.2.2-1.amzn2.0.2.x86_64"}},
	{ID: "python@2.7.14-58.amzn2.0.4.x86_64", Name: "python", Version: "2.7.14", Release: "58.amzn2.0.4", Arch: "x86_64", SrcName: "python", SrcVersion: "2.7.14",
		SrcRelease: "58.amzn2.0.4", Epoch: 0, SrcEpoch: 0, Maintainer: "Amazon Linux", Layer: types.Layer{}, Licenses: []string{"Python"}, DependsOn: []string{"glibc@2.26-32.amzn2.0.1.x86_64", "python-libs@2.7.14-58.amzn2.0.4.x86_64"}},
	{ID: "python-iniparse@0.4-9.amzn2.noarch", Name: "python-iniparse", Version: "0.4", Release: "9.amzn2", Arch: "noarch", SrcName: "python-iniparse", SrcVersion: "0.4",
		SrcRelease: "9.amzn2", Epoch: 0, SrcEpoch: 0, Maintainer: "Amazon Linux", Layer: types.Layer{}, Licenses: []string{"MIT"}, DependsOn: []string{"python@2.7.14-58.amzn2.0.4.x86_64"}},
	{ID: "python-libs@2.7.14-58.amzn2.0.4.x86_64", Name: "python-libs", Version: "2.7.14", Release: "58.amzn2.0.4", Arch: "x86_64", SrcName: "python", SrcVersion: "2.7.14",
		SrcRelease: "58.amzn2.0.4", Epoch: 0, SrcEpoch: 0, Maintainer: "Amazon Linux", Layer: types.Layer{}, Licenses: []string{"Python"}, DependsOn: []string{"bash@4.2.46-30.amzn2.x86_64", "bzip2-libs@1.0.6-13.amzn2.0.2.x86_64", "expat@2.1.0-10.amzn2.0.2.x86_64", "gdbm@1.13-6.amzn2.0.2.x86_64", "glibc@2.26-32.amzn2.0.1.x86_64", "libcrypt@2.26-32.amzn2.0.1.x86_64", "libdb@5.3.21-24.amzn2.0.3.x86_64", "libffi@3.0.13-18.amzn2.0.2.x86_64", "ncurses-libs@6.0-8.20170212.amzn2.1.2.x86_64", "openssl-libs@1.0.2k-16.amzn2.1.1.x86_64", "readline@6.2-10.amzn2.0.2.x86_64", "sqlite@3.7.17-8.amzn2.0.2.x86_64", "zlib@1.2.7-17.amzn2.0.2.x86_64"}},
	{ID: "python-pycurl@7.19.0-19.amzn2.0.2.x86_64", Name: "python-pycurl", Version: "7.19.0", Release: "19.amzn2.0.2", Arch: "x86_64", SrcName: "python-pycurl", SrcVersion: "7.19.0",
		SrcRelease: "19.amzn2.0.2", Epoch: 0, SrcEpoch: 0, Maintainer: "Amazon Linux", Layer: types.Layer{}, Licenses: []string{"LGPLv2+ or MIT"}, DependsOn: []string{"glibc@2.26-32.amzn2.0.1.x86_64", "keyutils-libs@1.5.8-3.amzn2.0.2.x86_64", "libcurl@7.61.1-9.amzn2.0.1.x86_64", "python-libs@2.7.14-58.amzn2.0.4.x86_64", "python@2.7.14-58.amzn2.0.4.x86_64"}},
	{ID: "python-urlgrabber@3.10-8.amzn2.noarch", Name: "python-urlgrabber", Version: "3.10", Release: "8.amzn2", Arch: "noarch", SrcName: "python-urlgrabber", SrcVersion: "3.10",
		SrcRelease: "8.amzn2", Epoch: 0, SrcEpoch: 0, Maintainer: "Amazon Linux", Layer: types.Layer{}, Licenses: []string{"LGPLv2+"}, DependsOn: []string{"python-pycurl@7.19.0-19.amzn2.0.2.x86_64", "python@2.7.14-58.amzn2.0.4.x86_64"}},
	{ID: "pyxattr@0.5.1-5.amzn2.0.2.x86_64", Name: "pyxattr", Version: "0.5.1", Release: "5.amzn2.0.2", Arch: "x86_64", SrcName: "pyxattr", SrcVersion: "0.5.1",
		SrcRelease: "5.amzn2.0.2", Epoch: 0, SrcEpoch: 0, Maintainer: "Amazon Linux", Layer: types.Layer{}, Licenses: []string{"LGPLv2+"}, DependsOn: []string{"glibc@2.26-32.amzn2.0.1.x86_64", "libattr@2.4.46-12.amzn2.0.2.x86_64", "python-libs@2.7.14-58.amzn2.0.4.x86_64", "python@2.7.14-58.amzn2.0.4.x86_64"}},
	{ID: "readline@6.2-10.amzn2.0.2.x86_64", Name: "readline", Version: "6.2", Release: "10.amzn2.0.2", Arch: "x86_64", SrcName: "readline", SrcVersion: "6.2",
		SrcRelease: "10.amzn2.0.2", Epoch: 0, SrcEpoch: 0, Maintainer: "Amazon Linux", Layer: types.Layer{}, Licenses: []string{"GPLv3+"}, DependsOn: []string{"bash@4.2.46-30.amzn2.x86_64", "glibc@2.26-32.amzn2.0.1.x86_64", "ncurses-libs@6.0-8.20170212.amzn2.1.2.x86_64"}},
	{ID: "rpm@4.11.3-25.amzn2.0.3.x86_64", Name: "rpm", Version: "4.11.3", Release: "25.amzn2.0.3", Arch: "x86_64", SrcName: "rpm", SrcVersion: "4.11.3",
		SrcRelease: "25.amzn2.0.3", Epoch: 0, SrcEpoch: 0, Maintainer: "Amazon Linux", Layer: types.Layer{}, Licenses: []string{"GPLv2+"}, DependsOn: []string{"bash@4.2.46-30.amzn2.x86_64", "bzip2-libs@1.0.6-13.amzn2.0.2.x86_64", "coreutils@8.22-21.amzn2.x86_64", "curl@7.61.1-9.amzn2.0.1.x86_64", "elfutils-libelf@0.170-4.amzn2.x86_64", "glibc@2.26-32.amzn2.0.1.x86_64", "libacl@2.2.51-14.amzn2.x86_64", "libcap@2.22-9.amzn2.0.2.x86_64", "libdb@5.3.21-24.amzn2.0.3.x86_64", "libselinux@2.5-12.amzn2.0.2.x86_64", "lua@5.1.4-15.amzn2.0.2.x86_64", "nss@3.36.0-7.amzn2.x86_64", "popt@1.13-16.amzn2.0.2.x86_64", "rpm-libs@4.11.3-25.amzn2.0.3.x86_64", "xz-libs@5.2.2-1.amzn2.0.2.x86_64", "zlib@1.2.7-17.amzn2.0.2.x86_64"}},
	{ID: "rpm-build-libs@4.11.3-25.amzn2.0.3.x86_64", Name: "rpm-build-libs", Version: "4.11.3", Release: "25.amzn2.0.3", Arch: "x86_64", SrcName: "rpm", SrcVersion: "4.11.3",
		SrcRelease: "25.amzn2.0.3", Epoch: 0, SrcEpoch: 0, Maintainer: "Amazon Linux", Layer: types.Layer{}, Licenses: []string{"GPLv2+ and LGPLv2+ with exceptions"}, DependsOn: []string{"bzip2-libs@1.0.6-13.amzn2.0.2.x86_64", "elfutils-libelf@0.170-4.amzn2.x86_64", "file-libs@5.11-33.amzn2.0.2.x86_64", "glibc@2.26-32.amzn2.0.1.x86_64", "libacl@2.2.51-14.amzn2.x86_64", "libcap@2.22-9.amzn2.0.2.x86_64", "libdb@5.3.21-24.amzn2.0.3.x86_64", "libselinux@2.5-12.amzn2.0.2.x86_64", "lua@5.1.4-15.amzn2.0.2.x86_64", "nss@3.36.0-7.amzn2.x86_64", "popt@1.13-16.amzn2.0.2.x86_64", "rpm-libs@4.11.3-25.amzn2.0.3.x86_64", "xz-libs@5.2.2-1.amzn2.0.2.x86_64", "zlib@1.2.7-17.amzn2.0.2.x86_64"}},
	{ID: "rpm-libs@4.11.3-25.amzn2.0.3.x86_64", Name: "rpm-libs", Version: "4.11.3", Release: "25.amzn2.0.3", Arch: "x86_64", SrcName: "rpm", SrcVersion: "4.11.3",
		SrcRelease: "25.amzn2.0.3", Epoch: 0, SrcEpoch: 0, Maintainer: "Amazon Linux", Layer: types.Layer{}, Licenses: []string{"GPLv2+ and LGPLv2+ with exceptions"}, DependsOn: []string{"bzip2-libs@1.0.6-13.amzn2.0.2.x86_64", "elfutils-libelf@0.170-4.amzn2.x86_64", "glibc@2.26-32.amzn2.0.1.x86_64", "libacl@2.2.51-14.amzn2.x86_64", "libcap@2.22-9.amzn2.0.2.x86_64", "libdb@5.3.21-24.amzn2.0.3.x86_64", "libselinux@2.5-12.amzn2.0.2.x86_64", "lua@5.1.4-15.amzn2.0.2.x86_64", "nss@3.36.0-7.amzn2.x86_64", "popt@1.13-16.amzn2.0.2.x86_64", "rpm@4.11.3-25.amzn2.0.3.x86_64", "xz-libs@5.2.2-1.amzn2.0.2.x86_64", "zlib@1.2.7-17.amzn2.0.2.x86_64"}},
	{ID: "rpm-python@4.11.3-25.amzn2.0.3.x86_64", Name: "rpm-python", Version: "4.11.3", Release: "25.amzn2.0.3", Arch: "x86_64", SrcName: "rpm", SrcVersion: "4.11.3",
		SrcRelease: "25.amzn2.0.3", Epoch: 0, SrcEpoch: 0, Maintainer: "Amazon Linux", Layer: types.Layer{}, Licenses: []string{"GPLv2+"}, DependsOn: []string{"bzip2-libs@1.0.6-13.amzn2.0.2.x86_64", "elfutils-libelf@0.170-4.amzn2.x86_64", "file-libs@5.11-33.amzn2.0.2.x86_64", "glibc@2.26-32.amzn2.0.1.x86_64", "libacl@2.2.51-14.amzn2.x86_64", "libcap@2.22-9.amzn2.0.2.x86_64", "libdb@5.3.21-24.amzn2.0.3.x86_64", "libselinux@2.5-12.amzn2.0.2.x86_64", "lua@5.1.4-15.amzn2.0.2.x86_64", "nss@3.36.0-7.amzn2.x86_64", "popt@1.13-16.amzn2.0.2.x86_64", "python-libs@2.7.14-58.amzn2.0.4.x86_64", "python@2.7.14-58.amzn2.0.4.x86_64", "rpm-build-libs@4.11.3-25.amzn2.0.3.x86_64", "rpm-libs@4.11.3-25.amzn2.0.3.x86_64", "rpm@4.11.3-25.amzn2.0.3.x86_64", "xz-libs@5.2.2-1.amzn2.0.2.x86_64", "zlib@1.2.7-17.amzn2.0.2.x86_64"}},
	{ID: "sed@4.2.2-5.amzn2.0.2.x86_64", Name: "sed", Version: "4.2.2", Release: "5.amzn2.0.2", Arch: "x86_64", SrcName: "sed", SrcVersion: "4.2.2",
		SrcRelease: "5.amzn2.0.2", Epoch: 0, SrcEpoch: 0, Maintainer: "Amazon Linux", Layer: types.Layer{}, Licenses: []string{"GPLv3+"}, DependsOn: []string{"bash@4.2.46-30.amzn2.x86_64", "glibc@2.26-32.amzn2.0.1.x86_64", "libselinux@2.5-12.amzn2.0.2.x86_64"}},
	{ID: "setup@2.8.71-10.amzn2.noarch", Name: "setup", Version: "2.8.71", Release: "10.amzn2", Arch: "noarch", SrcName: "setup", SrcVersion: "2.8.71",
		SrcRelease: "10.amzn2", Epoch: 0, SrcEpoch: 0, Maintainer: "Amazon Linux", Layer: types.Layer{}, Licenses: []string{"Public Domain"}, DependsOn: []string{"system-release@2-10.amzn2.x86_64"}},
	{ID: "shared-mime-info@1.8-4.amzn2.x86_64", Name: "shared-mime-info", Version: "1.8", Release: "4.amzn2", Arch: "x86_64", SrcName: "shared-mime-info", SrcVersion: "1.8",
		SrcRelease: "4.amzn2", Epoch: 0, SrcEpoch: 0, Maintainer: "Amazon Linux", Layer: types.Layer{}, Licenses: []string{"GPLv2+"}, DependsOn: []string{"bash@4.2.46-30.amzn2.x86_64", "coreutils@8.22-21.amzn2.x86_64", "glib2@2.54.2-2.amzn2.x86_64", "glibc@2.26-32.amzn2.0.1.x86_64", "libxml2@2.9.1-6.amzn2.3.2.x86_64"}},
	{ID: "sqlite@3.7.17-8.amzn2.0.2.x86_64", Name: "sqlite", Version: "3.7.17", Release: "8.amzn2.0.2", Arch: "x86_64", SrcName: "sqlite", SrcVersion: "3.7.17",
		SrcRelease: "8.amzn2.0.2", Epoch: 0, SrcEpoch: 0, Maintainer: "Amazon Linux", Layer: types.Layer{}, Licenses: []string{"Public Domain"}, DependsOn: []string{"glibc@2.26-32.amzn2.0.1.x86_64", "ncurses-libs@6.0-8.20170212.amzn2.1.2.x86_64", "readline@6.2-10.amzn2.0.2.x86_64"}},
	{ID: "system-release@2-10.amzn2.x86_64", Name: "system-release", Version: "2", Release: "10.amzn2", Arch: "x86_64", SrcName: "system-release", SrcVersion: "2",
		SrcRelease: "10.amzn2", Epoch: 1, SrcEpoch: 1, Maintainer: "Amazon Linux", Layer: types.Layer{}, Licenses: []string{"GPLv2"}, DependsOn: []string{"bash@4.2.46-30.amzn2.x86_64"}},
	{ID: "tzdata@2018i-1.amzn2.noarch", Name: "tzdata", Version: "2018i", Release: "1.amzn2", Arch: "noarch", SrcName: "tzdata", SrcVersion: "2018i",
		SrcRelease: "1.amzn2", Epoch: 0, SrcEpoch: 0, Maintainer: "Amazon Linux", Layer: types.Layer{}, Licenses: []string{"Public Domain"}},
	{ID: "vim-minimal@7.4.160-4.amzn2.0.16.x86_64", Name: "vim-minimal", Version: "7.4.160", Release: "4.amzn2.0.16", Arch: "x86_64", SrcName: "vim", SrcVersion: "7.4.160",
		SrcRelease: "4.amzn2.0.16", Epoch: 2, SrcEpoch: 2, Maintainer: "Amazon Linux", Layer: types.Layer{}, Licenses: []string{"Vim"}, DependsOn: []string{"glibc@2.26-32.amzn2.0.1.x86_64", "libacl@2.2.51-14.amzn2.x86_64", "libselinux@2.5-12.amzn2.0.2.x86_64", "ncurses-libs@6.0-8.20170212.amzn2.1.2.x86_64"}},
	{ID: "xz-libs@5.2.2-1.amzn2.0.2.x86_64", Name: "xz-libs", Version: "5.2.2", Release: "1.amzn2.0.2", Arch: "x86_64", SrcName: "xz", SrcVersion: "5.2.2",
		SrcRelease: "1.amzn2.0.2", Epoch: 0, SrcEpoch: 0, Maintainer: "Amazon Linux", Layer: types.Layer{}, Licenses: []string{"LGPLv2+"}, DependsOn: []string{"glibc@2.26-32.amzn2.0.1.x86_64"}},
	{ID: "yum@3.4.3-158.amzn2.0.2.noarch", Name: "yum", Version: "3.4.3", Release: "158.amzn2.0.2", Arch: "noarch", SrcName: "yum", SrcVersion: "3.4.3",
		SrcRelease: "158.amzn2.0.2", Epoch: 0, SrcEpoch: 0, Maintainer: "Amazon Linux", Layer: types.Layer{}, Licenses: []string{"GPLv2+"}, DependsOn: []string{"cpio@2.11-27.amzn2.x86_64", "diffutils@3.3-4.amzn2.0.2.x86_64", "pygpgme@0.3-9.amzn2.0.2.x86_64", "pyliblzma@0.5.3-11.amzn2.0.2.x86_64", "python-iniparse@0.4-9.amzn2.noarch", "python-urlgrabber@3.10-8.amzn2.noarch", "python@2.7.14-58.amzn2.0.4.x86_64", "pyxattr@0.5.1-5.amzn2.0.2.x86_64", "rpm-python@4.11.3-25.amzn2.0.3.x86_64", "rpm@4.11.3-25.amzn2.0.3.x86_64", "yum-metadata-parser@1.1.4-10.amzn2.0.2.x86_64"}},
	{ID: "yum-metadata-parser@1.1.4-10.amzn2.0.2.x86_64", Name: "yum-metadata-parser", Version: "1.1.4", Release: "10.amzn2.0.2", Arch: "x86_64", SrcName: "yum-metadata-parser", SrcVersion: "1.1.4",
		SrcRelease: "10.amzn2.0.2", Epoch: 0, SrcEpoch: 0, Maintainer: "Amazon Linux", Layer: types.Layer{}, Licenses: []string{"GPLv2"}, DependsOn: []string{"glib2@2.54.2-2.amzn2.x86_64", "glibc@2.26-32.amzn2.0.1.x86_64", "libxml2@2.9.1-6.amzn2.3.2.x86_64", "python-libs@2.7.14-58.amzn2.0.4.x86_64", "python@2.7.14-58.amzn2.0.4.x86_64", "sqlite@3.7.17-8.amzn2.0.2.x86_64"}},
	{ID: "yum-plugin-ovl@1.1.31-46.amzn2.0.1.noarch", Name: "yum-plugin-ovl", Version: "1.1.31", Release: "46.amzn2.0.1", Arch: "noarch", SrcName: "yum-utils", SrcVersion: "1.1.31",
		SrcRelease: "46.amzn2.0.1", Epoch: 0, SrcEpoch: 0, Maintainer: "Amazon Linux", Layer: types.Layer{}, Licenses: []string{"GPLv2+"}, DependsOn: []string{"yum@3.4.3-158.amzn2.0.2.noarch"}},
	{ID: "yum-plugin-priorities@1.1.31-46.amzn2.0.1.noarch", Name: "yum-plugin-priorities", Version: "1.1.31", Release: "46.amzn2.0.1", Arch: "noarch", SrcName: "yum-utils", SrcVersion: "1.1.31",
		SrcRelease: "46.amzn2.0.1", Epoch: 0, SrcEpoch: 0, Maintainer: "Amazon Linux", Layer: types.Layer{}, Licenses: []string{"GPLv2+"}, DependsOn: []string{"yum@3.4.3-158.amzn2.0.2.noarch"}},
	{ID: "zlib@1.2.7-17.amzn2.0.2.x86_64", Name: "zlib", Version: "1.2.7", Release: "17.amzn2.0.2", Arch: "x86_64", SrcName: "zlib", SrcVersion: "1.2.7",
		SrcRelease: "17.amzn2.0.2", Epoch: 0, SrcEpoch: 0, Maintainer: "Amazon Linux", Layer: types.Layer{}, Licenses: []string{"zlib and Boost"}, DependsOn: []string{"glibc@2.26-32.amzn2.0.1.x86_64"}},
}<|MERGE_RESOLUTION|>--- conflicted
+++ resolved
@@ -86,11 +86,7 @@
 			filePath: "testdata/AmazonLinux2.img.gz",
 			putBlobExpectation: cache.ArtifactCachePutBlobExpectation{
 				Args: cache.ArtifactCachePutBlobArgs{
-<<<<<<< HEAD
-					BlobID: "sha256:69e2b6e965c00999a02bfc9294e0b5d9a20f8181f8d514aa1a8faf2b4ba44f17",
-=======
 					BlobID: "sha256:bdff805a4b2a96074c549dbb7912f5089df1a484cf0919639ecdba437a959e90",
->>>>>>> 8f957435
 					BlobInfo: types.BlobInfo{
 						SchemaVersion: types.BlobJSONSchemaVersion,
 						OS: &types.OS{
@@ -110,11 +106,7 @@
 			putArtifactExpectations: []cache.ArtifactCachePutArtifactExpectation{
 				{
 					Args: cache.ArtifactCachePutArtifactArgs{
-<<<<<<< HEAD
-						ArtifactID: "sha256:69e2b6e965c00999a02bfc9294e0b5d9a20f8181f8d514aa1a8faf2b4ba44f17",
-=======
 						ArtifactID: "sha256:bdff805a4b2a96074c549dbb7912f5089df1a484cf0919639ecdba437a959e90",
->>>>>>> 8f957435
 						ArtifactInfo: types.ArtifactInfo{
 							SchemaVersion: types.ArtifactJSONSchemaVersion,
 						},
@@ -125,15 +117,9 @@
 			want: types.ArtifactReference{
 				Name: "testdata/AmazonLinux2.img.gz",
 				Type: types.ArtifactVM,
-<<<<<<< HEAD
-				ID:   "sha256:69e2b6e965c00999a02bfc9294e0b5d9a20f8181f8d514aa1a8faf2b4ba44f17",
-				BlobIDs: []string{
-					"sha256:69e2b6e965c00999a02bfc9294e0b5d9a20f8181f8d514aa1a8faf2b4ba44f17",
-=======
 				ID:   "sha256:bdff805a4b2a96074c549dbb7912f5089df1a484cf0919639ecdba437a959e90",
 				BlobIDs: []string{
 					"sha256:bdff805a4b2a96074c549dbb7912f5089df1a484cf0919639ecdba437a959e90",
->>>>>>> 8f957435
 				},
 			},
 		},
@@ -142,22 +128,13 @@
 			filePath: "ebs:ebs-012345",
 			missingBlobsExpectation: cache.ArtifactCacheMissingBlobsExpectation{
 				Args: cache.ArtifactCacheMissingBlobsArgs{
-<<<<<<< HEAD
-					ArtifactID: "sha256:69267e53cb143298aee49fa179b125e3b304672715f0f8abf25ea224eb507b5c",
-					BlobIDs:    []string{"sha256:69267e53cb143298aee49fa179b125e3b304672715f0f8abf25ea224eb507b5c"},
-=======
 					ArtifactID: "sha256:284fbc20c2224e9ffc9dbc2fa1cdc4138fcfd5c55763ecb737864c0ee0d8163f",
 					BlobIDs:    []string{"sha256:284fbc20c2224e9ffc9dbc2fa1cdc4138fcfd5c55763ecb737864c0ee0d8163f"},
->>>>>>> 8f957435
 				},
 			},
 			putBlobExpectation: cache.ArtifactCachePutBlobExpectation{
 				Args: cache.ArtifactCachePutBlobArgs{
-<<<<<<< HEAD
-					BlobID: "sha256:69267e53cb143298aee49fa179b125e3b304672715f0f8abf25ea224eb507b5c",
-=======
 					BlobID: "sha256:284fbc20c2224e9ffc9dbc2fa1cdc4138fcfd5c55763ecb737864c0ee0d8163f",
->>>>>>> 8f957435
 					BlobInfo: types.BlobInfo{
 						SchemaVersion: types.BlobJSONSchemaVersion,
 						OS: &types.OS{
@@ -177,11 +154,7 @@
 			putArtifactExpectations: []cache.ArtifactCachePutArtifactExpectation{
 				{
 					Args: cache.ArtifactCachePutArtifactArgs{
-<<<<<<< HEAD
-						ArtifactID: "sha256:69267e53cb143298aee49fa179b125e3b304672715f0f8abf25ea224eb507b5c",
-=======
 						ArtifactID: "sha256:284fbc20c2224e9ffc9dbc2fa1cdc4138fcfd5c55763ecb737864c0ee0d8163f",
->>>>>>> 8f957435
 						ArtifactInfo: types.ArtifactInfo{
 							SchemaVersion: types.ArtifactJSONSchemaVersion,
 						},
@@ -191,15 +164,9 @@
 			want: types.ArtifactReference{
 				Name: "ebs-012345",
 				Type: types.ArtifactVM,
-<<<<<<< HEAD
-				ID:   "sha256:69267e53cb143298aee49fa179b125e3b304672715f0f8abf25ea224eb507b5c",
-				BlobIDs: []string{
-					"sha256:69267e53cb143298aee49fa179b125e3b304672715f0f8abf25ea224eb507b5c",
-=======
 				ID:   "sha256:284fbc20c2224e9ffc9dbc2fa1cdc4138fcfd5c55763ecb737864c0ee0d8163f",
 				BlobIDs: []string{
 					"sha256:284fbc20c2224e9ffc9dbc2fa1cdc4138fcfd5c55763ecb737864c0ee0d8163f",
->>>>>>> 8f957435
 				},
 			},
 		},
