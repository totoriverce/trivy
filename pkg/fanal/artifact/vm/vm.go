package vm

import (
	"context"
	"io"
	"os"
	"strings"
	"sync"

	"golang.org/x/sync/semaphore"
	"golang.org/x/xerrors"

	"github.com/aquasecurity/trivy/pkg/fanal/analyzer"
	"github.com/aquasecurity/trivy/pkg/fanal/artifact"
	"github.com/aquasecurity/trivy/pkg/fanal/cache"
	"github.com/aquasecurity/trivy/pkg/fanal/handler"
	"github.com/aquasecurity/trivy/pkg/fanal/types"
	"github.com/aquasecurity/trivy/pkg/fanal/walker"
)

type Type string

func (t Type) Prefix() string {
	return string(t) + ":"
}

const (
	TypeAMI  Type = "ami"
	TypeEBS  Type = "ebs"
	TypeFile Type = "file"
)

type Walker interface {
	Walk(*io.SectionReader, string, walker.WalkFunc) error
}

func NewArtifact(target string, c cache.ArtifactCache, w Walker, opt artifact.Option) (artifact.Artifact, error) {
	handlerManager, err := handler.NewManager(opt)
	if err != nil {
		return nil, xerrors.Errorf("handler init error: %w", err)
	}
	a, err := analyzer.NewAnalyzerGroup(opt.AnalyzerOptions())
	if err != nil {
		return nil, xerrors.Errorf("analyzer group error: %w", err)
	}

	storage := Storage{
		cache:          c,
		analyzer:       a,
		handlerManager: handlerManager,
		walker:         w,
		artifactOption: opt,
	}

	targetType := detectType(target)
	switch targetType {
	case TypeAMI:
		target = strings.TrimPrefix(target, TypeAMI.Prefix())
		return newAMI(target, storage, opt.AWSRegion, opt.AWSEndpoint)
	case TypeEBS:
		target = strings.TrimPrefix(target, TypeEBS.Prefix())
		e, err := newEBS(target, storage, opt.AWSRegion, opt.AWSEndpoint)
		if err != nil {
			return nil, xerrors.Errorf("new EBS error: %w", err)
		}
		return e, nil
	case TypeFile:
		target = strings.TrimPrefix(target, TypeFile.Prefix())
		return newFile(target, storage)
	}
	return nil, xerrors.Errorf("unsupported format")
}

type Storage struct {
	cache          cache.ArtifactCache
	analyzer       analyzer.AnalyzerGroup
	handlerManager handler.Manager
	walker         Walker

	artifactOption artifact.Option
}

func (a *Storage) Analyze(ctx context.Context, r *io.SectionReader) (types.BlobInfo, error) {
	var wg sync.WaitGroup
<<<<<<< HEAD
	limit := semaphore.NewWeighted(int64(a.artifactOption.Parallel))
=======
	limit := semaphore.New(a.artifactOption.Parallel)
>>>>>>> 13362233
	result := analyzer.NewAnalysisResult()

	opts := analyzer.AnalysisOptions{
		Offline:      a.artifactOption.Offline,
		FileChecksum: a.artifactOption.FileChecksum,
	}

	// Prepare filesystem for post analysis
	composite, err := a.analyzer.PostAnalyzerFS()
	if err != nil {
		return types.BlobInfo{}, xerrors.Errorf("unable to get post analysis filesystem: %w", err)
	}
	defer composite.Cleanup()

	// TODO: Always walk from the root directory. Consider whether there is a need to be able to set optional
	err = a.walker.Walk(r, "/", func(filePath string, info os.FileInfo, opener analyzer.Opener) error {
		path := strings.TrimPrefix(filePath, "/")
		if err := a.analyzer.AnalyzeFile(ctx, &wg, limit, result, "/", path, info, opener, nil, opts); err != nil {
			return xerrors.Errorf("analyze file (%s): %w", path, err)
		}

		// Skip post analysis if the file is not required
		analyzerTypes := a.analyzer.RequiredPostAnalyzers(path, info)
		if len(analyzerTypes) == 0 {
			return nil
		}

		// Build filesystem for post analysis
		tmpFilePath, err := composite.CopyFileToTemp(opener, info)
		if err != nil {
			return xerrors.Errorf("failed to copy file to temp: %w", err)
		}

		if err = composite.CreateLink(analyzerTypes, "", path, tmpFilePath); err != nil {
			return xerrors.Errorf("failed to write a file: %w", err)
		}

		return nil
	})

	// Wait for all the goroutine to finish.
	wg.Wait()

	if err != nil {
		return types.BlobInfo{}, xerrors.Errorf("walk vm error: %w", err)
	}

	// Post-analysis
	if err = a.analyzer.PostAnalyze(ctx, composite, result, opts); err != nil {
		return types.BlobInfo{}, xerrors.Errorf("post analysis error: %w", err)
	}

	result.Sort()

	blobInfo := types.BlobInfo{
		SchemaVersion:   types.BlobJSONSchemaVersion,
		OS:              result.OS,
		Repository:      result.Repository,
		PackageInfos:    result.PackageInfos,
		Applications:    result.Applications,
		Secrets:         result.Secrets,
		Licenses:        result.Licenses,
		CustomResources: result.CustomResources,
	}

	if err = a.handlerManager.PostHandle(ctx, result, &blobInfo); err != nil {
		return types.BlobInfo{}, xerrors.Errorf("failed to call hooks: %w", err)
	}

	return blobInfo, nil
}

<<<<<<< HEAD
func NewArtifact(target string, c cache.ArtifactCache, opt artifact.Option) (artifact.Artifact, error) {
	opt.Init()

	handlerManager, err := handler.NewManager(opt)
	if err != nil {
		return nil, xerrors.Errorf("handler init error: %w", err)
	}
	a, err := analyzer.NewAnalyzerGroup(opt.AnalyzerOptions())
	if err != nil {
		return nil, xerrors.Errorf("analyzer group error: %w", err)
	}

	storage := Storage{
		cache:          c,
		analyzer:       a,
		handlerManager: handlerManager,
		walker:         walker.NewVM(opt.WalkerOption),
		artifactOption: opt,
	}

	targetType := detectType(target)
	switch targetType {
	case TypeAMI:
		target = strings.TrimPrefix(target, TypeAMI.Prefix())
		return newAMI(target, storage, opt.AWSRegion, opt.AWSEndpoint)
	case TypeEBS:
		target = strings.TrimPrefix(target, TypeEBS.Prefix())
		e, err := newEBS(target, storage, opt.AWSRegion, opt.AWSEndpoint)
		if err != nil {
			return nil, xerrors.Errorf("new EBS error: %w", err)
		}
		return e, nil
	case TypeFile:
		target = strings.TrimPrefix(target, TypeFile.Prefix())
		return newFile(target, storage)
	}
	return nil, xerrors.Errorf("unsupported format")
}

=======
>>>>>>> 13362233
func detectType(target string) Type {
	switch {
	case strings.HasPrefix(target, TypeAMI.Prefix()):
		return TypeAMI
	case strings.HasPrefix(target, TypeEBS.Prefix()):
		return TypeEBS
	case strings.HasPrefix(target, TypeFile.Prefix()):
		return TypeFile
	default:
		return TypeFile
	}
}<|MERGE_RESOLUTION|>--- conflicted
+++ resolved
@@ -2,12 +2,13 @@
 
 import (
 	"context"
+	semaphore "github.com/aquasecurity/trivy/pkg/semaphore"
+	"github.com/google/wire"
 	"io"
 	"os"
 	"strings"
 	"sync"
 
-	"golang.org/x/sync/semaphore"
 	"golang.org/x/xerrors"
 
 	"github.com/aquasecurity/trivy/pkg/fanal/analyzer"
@@ -30,8 +31,18 @@
 	TypeFile Type = "file"
 )
 
+var (
+	ArtifactSet = wire.NewSet(
+		walker.NewVM,
+		wire.Bind(new(Walker), new(*walker.VM)),
+		NewArtifact,
+	)
+
+	_ Walker = (*walker.VM)(nil)
+)
+
 type Walker interface {
-	Walk(*io.SectionReader, string, walker.WalkFunc) error
+	Walk(*io.SectionReader, string, walker.Option, walker.WalkFunc) error
 }
 
 func NewArtifact(target string, c cache.ArtifactCache, w Walker, opt artifact.Option) (artifact.Artifact, error) {
@@ -82,11 +93,7 @@
 
 func (a *Storage) Analyze(ctx context.Context, r *io.SectionReader) (types.BlobInfo, error) {
 	var wg sync.WaitGroup
-<<<<<<< HEAD
-	limit := semaphore.NewWeighted(int64(a.artifactOption.Parallel))
-=======
 	limit := semaphore.New(a.artifactOption.Parallel)
->>>>>>> 13362233
 	result := analyzer.NewAnalysisResult()
 
 	opts := analyzer.AnalysisOptions{
@@ -102,7 +109,7 @@
 	defer composite.Cleanup()
 
 	// TODO: Always walk from the root directory. Consider whether there is a need to be able to set optional
-	err = a.walker.Walk(r, "/", func(filePath string, info os.FileInfo, opener analyzer.Opener) error {
+	err = a.walker.Walk(r, "/", a.artifactOption.WalkerOption, func(filePath string, info os.FileInfo, opener analyzer.Opener) error {
 		path := strings.TrimPrefix(filePath, "/")
 		if err := a.analyzer.AnalyzeFile(ctx, &wg, limit, result, "/", path, info, opener, nil, opts); err != nil {
 			return xerrors.Errorf("analyze file (%s): %w", path, err)
@@ -159,48 +166,6 @@
 	return blobInfo, nil
 }
 
-<<<<<<< HEAD
-func NewArtifact(target string, c cache.ArtifactCache, opt artifact.Option) (artifact.Artifact, error) {
-	opt.Init()
-
-	handlerManager, err := handler.NewManager(opt)
-	if err != nil {
-		return nil, xerrors.Errorf("handler init error: %w", err)
-	}
-	a, err := analyzer.NewAnalyzerGroup(opt.AnalyzerOptions())
-	if err != nil {
-		return nil, xerrors.Errorf("analyzer group error: %w", err)
-	}
-
-	storage := Storage{
-		cache:          c,
-		analyzer:       a,
-		handlerManager: handlerManager,
-		walker:         walker.NewVM(opt.WalkerOption),
-		artifactOption: opt,
-	}
-
-	targetType := detectType(target)
-	switch targetType {
-	case TypeAMI:
-		target = strings.TrimPrefix(target, TypeAMI.Prefix())
-		return newAMI(target, storage, opt.AWSRegion, opt.AWSEndpoint)
-	case TypeEBS:
-		target = strings.TrimPrefix(target, TypeEBS.Prefix())
-		e, err := newEBS(target, storage, opt.AWSRegion, opt.AWSEndpoint)
-		if err != nil {
-			return nil, xerrors.Errorf("new EBS error: %w", err)
-		}
-		return e, nil
-	case TypeFile:
-		target = strings.TrimPrefix(target, TypeFile.Prefix())
-		return newFile(target, storage)
-	}
-	return nil, xerrors.Errorf("unsupported format")
-}
-
-=======
->>>>>>> 13362233
 func detectType(target string) Type {
 	switch {
 	case strings.HasPrefix(target, TypeAMI.Prefix()):
