//go:build unix

package remote

import (
	"context"
	"net/http/httptest"
	"testing"

	"github.com/sosedoff/gitkit"
	"github.com/stretchr/testify/assert"
	"github.com/stretchr/testify/require"

	_ "github.com/aquasecurity/trivy/pkg/fanal/analyzer/config/all"
	_ "github.com/aquasecurity/trivy/pkg/fanal/analyzer/secret"
	"github.com/aquasecurity/trivy/pkg/fanal/artifact"
	"github.com/aquasecurity/trivy/pkg/fanal/cache"
	"github.com/aquasecurity/trivy/pkg/fanal/types"
)

func setupGitServer() (*httptest.Server, error) {
	service := gitkit.New(gitkit.Config{
		Dir:        "./testdata",
		AutoCreate: false,
	})

	if err := service.Setup(); err != nil {
		return nil, err
	}

	ts := httptest.NewServer(service)

	return ts, nil
}

func TestNewArtifact(t *testing.T) {
	ts, err := setupGitServer()
	require.NoError(t, err)
	defer ts.Close()

	type args struct {
		rawurl     string
		c          cache.ArtifactCache
		noProgress bool
		repoBranch string
		repoTag    string
		repoCommit string
	}
	tests := []struct {
		name      string
		args      args
		assertion assert.ErrorAssertionFunc
	}{
		{
			name: "happy path",
			args: args{
				rawurl:     ts.URL + "/test.git",
				c:          nil,
				noProgress: false,
			},
			assertion: assert.NoError,
		},
		{
			name: "happy noProgress",
			args: args{
				rawurl:     ts.URL + "/test.git",
				c:          nil,
				noProgress: true,
			},
			assertion: assert.NoError,
		},
		{
			name: "branch",
			args: args{
				rawurl:     ts.URL + "/test.git",
				c:          nil,
				repoBranch: "valid-branch",
			},
			assertion: assert.NoError,
		},
		{
			name: "tag",
			args: args{
				rawurl:  ts.URL + "/test.git",
				c:       nil,
				repoTag: "v1.0.0",
			},
			assertion: assert.NoError,
		},
		{
			name: "commit",
			args: args{
				rawurl:     ts.URL + "/test.git",
				c:          nil,
				repoCommit: "6ac152fe2b87cb5e243414df71790a32912e778d",
			},
			assertion: assert.NoError,
		},
		{
			name: "sad path",
			args: args{
				rawurl:     ts.URL + "/unknown.git",
				c:          nil,
				noProgress: false,
			},
			assertion: func(t assert.TestingT, err error, args ...interface{}) bool {
				return assert.ErrorContains(t, err, "repository not found")
			},
		},
		{
			name: "invalid url",
			args: args{
				rawurl:     "ht tp://foo.com",
				c:          nil,
				noProgress: false,
			},
			assertion: func(t assert.TestingT, err error, args ...interface{}) bool {
				return assert.ErrorContains(t, err, "url parse error")
			},
		},
		{
			name: "invalid branch",
			args: args{
				rawurl:     ts.URL + "/test.git",
				c:          nil,
				repoBranch: "invalid-branch",
			},
			assertion: func(t assert.TestingT, err error, args ...interface{}) bool {
				return assert.ErrorContains(t, err, `couldn't find remote ref "refs/heads/invalid-branch"`)
			},
		},
		{
			name: "invalid tag",
			args: args{
				rawurl:  ts.URL + "/test.git",
				c:       nil,
				repoTag: "v1.0.9",
			},
			assertion: func(t assert.TestingT, err error, args ...interface{}) bool {
				return assert.ErrorContains(t, err, `couldn't find remote ref "refs/tags/v1.0.9"`)
			},
		},
		{
			name: "invalid commit",
			args: args{
				rawurl:     ts.URL + "/test.git",
				c:          nil,
				repoCommit: "6ac152fe2b87cb5e243414df71790a32912e778e",
			},
			assertion: func(t assert.TestingT, err error, args ...interface{}) bool {
				return assert.ErrorContains(t, err, "git checkout error: object not found")
			},
		},
	}

	for _, tt := range tests {
		t.Run(tt.name, func(t *testing.T) {
			_, cleanup, err := NewArtifact(tt.args.rawurl, tt.args.c, artifact.Option{
				NoProgress: tt.args.noProgress,
				RepoBranch: tt.args.repoBranch,
				RepoTag:    tt.args.repoTag,
				RepoCommit: tt.args.repoCommit,
			})
			tt.assertion(t, err)
			defer cleanup()
		})
	}
}

func TestArtifact_Inspect(t *testing.T) {
	ts, err := setupGitServer()
	require.NoError(t, err)
	defer ts.Close()

	tests := []struct {
		name    string
		rawurl  string
		want    types.ArtifactReference
		wantErr bool
	}{
		{
			name:   "happy path",
			rawurl: ts.URL + "/test.git",
			want: types.ArtifactReference{
				Name: ts.URL + "/test.git",
				Type: types.ArtifactRemoteRepository,
<<<<<<< HEAD
				ID:   "sha256:6527ebf2ffe89ff2f1accde988cd82a6626d3206990625830ebfcc25d69db873",
				BlobIDs: []string{
					"sha256:6527ebf2ffe89ff2f1accde988cd82a6626d3206990625830ebfcc25d69db873",
=======
				ID:   "sha256:1fa928c33b16a335015ce96e1384127f8463c4f27ed0786806a6d4584b63d091",
				BlobIDs: []string{
					"sha256:1fa928c33b16a335015ce96e1384127f8463c4f27ed0786806a6d4584b63d091",
>>>>>>> 9be08253
				},
			},
		},
	}

	for _, tt := range tests {
		t.Run(tt.name, func(t *testing.T) {
			fsCache, err := cache.NewFSCache(t.TempDir())
			require.NoError(t, err)

			art, cleanup, err := NewArtifact(tt.rawurl, fsCache, artifact.Option{})
			require.NoError(t, err)
			defer cleanup()

			ref, err := art.Inspect(context.Background())
			assert.NoError(t, err)
			assert.Equal(t, tt.want, ref)
		})
	}
}

func Test_newURL(t *testing.T) {
	type args struct {
		rawurl string
	}
	tests := []struct {
		name    string
		args    args
		want    string
		wantErr string
	}{
		{
			name: "happy path",
			args: args{
				rawurl: "https://github.com/aquasecurity/fanal",
			},
			want: "https://github.com/aquasecurity/fanal",
		},
		{
			name: "happy path: no scheme",
			args: args{
				rawurl: "github.com/aquasecurity/fanal",
			},
			want: "https://github.com/aquasecurity/fanal",
		},
		{
			name: "sad path: invalid url",
			args: args{
				rawurl: "ht tp://foo.com",
			},
			wantErr: "first path segment in URL cannot contain colon",
		},
	}
	for _, tt := range tests {
		t.Run(tt.name, func(t *testing.T) {
			got, err := newURL(tt.args.rawurl)
			if tt.wantErr != "" {
				require.NotNil(t, err)
				assert.Contains(t, err.Error(), tt.wantErr)
				return
			} else {
				require.NoError(t, err)
			}

			assert.Equal(t, tt.want, got.String())
		})
	}
}<|MERGE_RESOLUTION|>--- conflicted
+++ resolved
@@ -184,15 +184,9 @@
 			want: types.ArtifactReference{
 				Name: ts.URL + "/test.git",
 				Type: types.ArtifactRemoteRepository,
-<<<<<<< HEAD
-				ID:   "sha256:6527ebf2ffe89ff2f1accde988cd82a6626d3206990625830ebfcc25d69db873",
+				ID:   "sha256:364379e9d51931e1de0069ff2f73d4c745c3f3d630a8cc42341f5a53edaf5e92",
 				BlobIDs: []string{
-					"sha256:6527ebf2ffe89ff2f1accde988cd82a6626d3206990625830ebfcc25d69db873",
-=======
-				ID:   "sha256:1fa928c33b16a335015ce96e1384127f8463c4f27ed0786806a6d4584b63d091",
-				BlobIDs: []string{
-					"sha256:1fa928c33b16a335015ce96e1384127f8463c4f27ed0786806a6d4584b63d091",
->>>>>>> 9be08253
+					"sha256:364379e9d51931e1de0069ff2f73d4c745c3f3d630a8cc42341f5a53edaf5e92",
 				},
 			},
 		},
