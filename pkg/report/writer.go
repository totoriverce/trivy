--- conflicted
+++ resolved
@@ -95,11 +95,8 @@
 	Output         io.Writer
 	Severities     []dbTypes.Severity
 	OutputTemplate string
-<<<<<<< HEAD
 	Light          bool
 	AppVersion     string
-=======
->>>>>>> 884daff4
 
 	// For misconfigurations
 	IncludeNonFailures bool
