package report

import (
	"io"
	"time"

	"golang.org/x/xerrors"

	ftypes "github.com/aquasecurity/fanal/types"
	dbTypes "github.com/aquasecurity/trivy-db/pkg/types"
	"github.com/aquasecurity/trivy/pkg/log"
	"github.com/aquasecurity/trivy/pkg/types"
)

// Now returns the current time
var Now = time.Now

// Report represents a scan result
type Report struct {
	ImageID     string
	RepoTags    []string
	RepoDigests []string
	Results     Results
}

// Results to hold list of Result
type Results []Result

// Result holds a target and detected vulnerabilities
type Result struct {
	Target          string                        `json:"Target"`
	Type            string                        `json:"Type,omitempty"`
	Packages        []ftypes.Package              `json:"Packages,omitempty"`
	Vulnerabilities []types.DetectedVulnerability `json:"Vulnerabilities,omitempty"`
}

// Failed returns whether the result includes any vulnerabilities
func (results Results) Failed() bool {
	for _, r := range results {
		if len(r.Vulnerabilities) > 0 {
			return true
		}
	}
	return false
}

// Write writes the result to output, format as passed in argument
func Write(format string, output io.Writer, severities []dbTypes.Severity, report Report,
	outputTemplate string, light bool) error {
	var writer Writer
	switch format {
	case "table":
		writer = &TableWriter{Output: output, Light: light, Severities: severities}
	case "json":
		writer = &JSONWriter{Output: output}
	case "template":
		var err error
		if writer, err = NewTemplateWriter(output, outputTemplate); err != nil {
			return xerrors.Errorf("failed to initialize template writer: %w", err)
		}
	default:
		return xerrors.Errorf("unknown format: %v", format)
	}

	if err := writer.Write(report); err != nil {
		return xerrors.Errorf("failed to write results: %w", err)
	}
	return nil
}

// Writer defines the result write operation
type Writer interface {
<<<<<<< HEAD
	Write(Report) error
}

// TableWriter implements Writer and output in tabular form
type TableWriter struct {
	Severities []dbTypes.Severity
	Output     io.Writer
	Light      bool
}

// Write writes the result on standard output
func (tw TableWriter) Write(report Report) error {
	for _, result := range report.Results {
		tw.write(result)
	}
	return nil
}

// nolint: gocyclo
// TODO: refactror and fix cyclometic complexity
func (tw TableWriter) write(result Result) {
	table := tablewriter.NewWriter(tw.Output)
	header := []string{"Library", "Vulnerability ID", "Severity", "Installed Version", "Fixed Version"}
	if !tw.Light {
		header = append(header, "Title")
	}
	table.SetHeader(header)

	severityCount := map[string]int{}
	for _, v := range result.Vulnerabilities {
		severityCount[v.Severity]++

		title := v.Title
		if title == "" {
			title = v.Description
		}
		splittedTitle := strings.Split(title, " ")
		if len(splittedTitle) >= 12 {
			title = strings.Join(splittedTitle[:12], " ") + "..."
		}

		if len(v.PrimaryURL) > 0 {
			r := strings.NewReplacer("https://", "", "http://", "")
			title = fmt.Sprintf("%s -->%s", title, r.Replace(v.PrimaryURL))
		}

		var row []string
		if tw.Output == os.Stdout {
			row = []string{v.PkgName, v.VulnerabilityID, dbTypes.ColorizeSeverity(v.Severity),
				v.InstalledVersion, v.FixedVersion}
		} else {
			row = []string{v.PkgName, v.VulnerabilityID, v.Severity, v.InstalledVersion, v.FixedVersion}
		}

		if !tw.Light {
			row = append(row, strings.TrimSpace(title))
		}
		table.Append(row)
	}

	var results []string

	var severities []string
	for _, sev := range tw.Severities {
		severities = append(severities, sev.String())
	}

	for _, severity := range dbTypes.SeverityNames {
		if !utils.StringInSlice(severity, severities) {
			continue
		}
		r := fmt.Sprintf("%s: %d", severity, severityCount[severity])
		results = append(results, r)
	}

	fmt.Printf("\n%s\n", result.Target)
	fmt.Println(strings.Repeat("=", len(result.Target)))
	fmt.Printf("Total: %d (%s)\n\n", len(result.Vulnerabilities), strings.Join(results, ", "))

	if len(result.Vulnerabilities) == 0 {
		return
	}

	table.SetAutoMergeCells(true)
	table.SetRowLine(true)
	table.Render()
	return
}

// JSONWriter implements result Writer
type JSONWriter struct {
	Output io.Writer
}

// Write writes the results in JSON format
func (jw JSONWriter) Write(report Report) error {
	var v interface{} = report
	if os.Getenv("TRIVY_NEW_JSON_SCHEMA") == "" {
		// When migrating to the new JSON schema, TRIVY_NEW_JSON_SCHEMA will be removed.
		log.Logger.Warnf("DEPRECATED: the current JSON schema is deprecated, check %s for more info.",
			"https://github.com/aquasecurity/trivy/discussions/[TODO]")
		v = report.Results
	}
	output, err := json.MarshalIndent(v, "", "  ")
	if err != nil {
		return xerrors.Errorf("failed to marshal json: %w", err)
	}

	if _, err = fmt.Fprint(jw.Output, string(output)); err != nil {
		return xerrors.Errorf("failed to write json: %w", err)
	}
	return nil
}

// TemplateWriter write result in custom format defined by user's template
type TemplateWriter struct {
	Output   io.Writer
	Template *template.Template
}

// NewTemplateWriter is the factory method to return TemplateWriter object
func NewTemplateWriter(output io.Writer, outputTemplate string) (*TemplateWriter, error) {
	if strings.HasPrefix(outputTemplate, "@") {
		buf, err := ioutil.ReadFile(strings.TrimPrefix(outputTemplate, "@"))
		if err != nil {
			return nil, xerrors.Errorf("error retrieving template from path: %w", err)
		}
		outputTemplate = string(buf)
	}
	tmpl, err := template.New("output template").Funcs(template.FuncMap{
		"escapeXML": func(input string) string {
			escaped := &bytes.Buffer{}
			if err := xml.EscapeText(escaped, []byte(input)); err != nil {
				fmt.Printf("error while escapeString to XML: %v", err.Error())
				return input
			}
			return escaped.String()
		},
		"endWithPeriod": func(input string) string {
			if !strings.HasSuffix(input, ".") {
				input += "."
			}
			return input
		},
		"toLower": func(input string) string {
			return strings.ToLower(input)
		},
		"escapeString": func(input string) string {
			return html.EscapeString(input)
		},
		"getEnv": func(key string) string {
			return os.Getenv(key)
		},
		"getCurrentTime": func() string {
			return Now().UTC().Format(time.RFC3339Nano)
		},
	}).Parse(outputTemplate)
	if err != nil {
		return nil, xerrors.Errorf("error parsing template: %w", err)
	}
	return &TemplateWriter{Output: output, Template: tmpl}, nil
}

// Write writes result
func (tw TemplateWriter) Write(report Report) error {
	err := tw.Template.Execute(tw.Output, report.Results)
	if err != nil {
		return xerrors.Errorf("failed to write with template: %w", err)
	}
	return nil
=======
	Write(Results) error
>>>>>>> 097b8d48
}<|MERGE_RESOLUTION|>--- conflicted
+++ resolved
@@ -8,7 +8,6 @@
 
 	ftypes "github.com/aquasecurity/fanal/types"
 	dbTypes "github.com/aquasecurity/trivy-db/pkg/types"
-	"github.com/aquasecurity/trivy/pkg/log"
 	"github.com/aquasecurity/trivy/pkg/types"
 )
 
@@ -70,178 +69,5 @@
 
 // Writer defines the result write operation
 type Writer interface {
-<<<<<<< HEAD
 	Write(Report) error
-}
-
-// TableWriter implements Writer and output in tabular form
-type TableWriter struct {
-	Severities []dbTypes.Severity
-	Output     io.Writer
-	Light      bool
-}
-
-// Write writes the result on standard output
-func (tw TableWriter) Write(report Report) error {
-	for _, result := range report.Results {
-		tw.write(result)
-	}
-	return nil
-}
-
-// nolint: gocyclo
-// TODO: refactror and fix cyclometic complexity
-func (tw TableWriter) write(result Result) {
-	table := tablewriter.NewWriter(tw.Output)
-	header := []string{"Library", "Vulnerability ID", "Severity", "Installed Version", "Fixed Version"}
-	if !tw.Light {
-		header = append(header, "Title")
-	}
-	table.SetHeader(header)
-
-	severityCount := map[string]int{}
-	for _, v := range result.Vulnerabilities {
-		severityCount[v.Severity]++
-
-		title := v.Title
-		if title == "" {
-			title = v.Description
-		}
-		splittedTitle := strings.Split(title, " ")
-		if len(splittedTitle) >= 12 {
-			title = strings.Join(splittedTitle[:12], " ") + "..."
-		}
-
-		if len(v.PrimaryURL) > 0 {
-			r := strings.NewReplacer("https://", "", "http://", "")
-			title = fmt.Sprintf("%s -->%s", title, r.Replace(v.PrimaryURL))
-		}
-
-		var row []string
-		if tw.Output == os.Stdout {
-			row = []string{v.PkgName, v.VulnerabilityID, dbTypes.ColorizeSeverity(v.Severity),
-				v.InstalledVersion, v.FixedVersion}
-		} else {
-			row = []string{v.PkgName, v.VulnerabilityID, v.Severity, v.InstalledVersion, v.FixedVersion}
-		}
-
-		if !tw.Light {
-			row = append(row, strings.TrimSpace(title))
-		}
-		table.Append(row)
-	}
-
-	var results []string
-
-	var severities []string
-	for _, sev := range tw.Severities {
-		severities = append(severities, sev.String())
-	}
-
-	for _, severity := range dbTypes.SeverityNames {
-		if !utils.StringInSlice(severity, severities) {
-			continue
-		}
-		r := fmt.Sprintf("%s: %d", severity, severityCount[severity])
-		results = append(results, r)
-	}
-
-	fmt.Printf("\n%s\n", result.Target)
-	fmt.Println(strings.Repeat("=", len(result.Target)))
-	fmt.Printf("Total: %d (%s)\n\n", len(result.Vulnerabilities), strings.Join(results, ", "))
-
-	if len(result.Vulnerabilities) == 0 {
-		return
-	}
-
-	table.SetAutoMergeCells(true)
-	table.SetRowLine(true)
-	table.Render()
-	return
-}
-
-// JSONWriter implements result Writer
-type JSONWriter struct {
-	Output io.Writer
-}
-
-// Write writes the results in JSON format
-func (jw JSONWriter) Write(report Report) error {
-	var v interface{} = report
-	if os.Getenv("TRIVY_NEW_JSON_SCHEMA") == "" {
-		// When migrating to the new JSON schema, TRIVY_NEW_JSON_SCHEMA will be removed.
-		log.Logger.Warnf("DEPRECATED: the current JSON schema is deprecated, check %s for more info.",
-			"https://github.com/aquasecurity/trivy/discussions/[TODO]")
-		v = report.Results
-	}
-	output, err := json.MarshalIndent(v, "", "  ")
-	if err != nil {
-		return xerrors.Errorf("failed to marshal json: %w", err)
-	}
-
-	if _, err = fmt.Fprint(jw.Output, string(output)); err != nil {
-		return xerrors.Errorf("failed to write json: %w", err)
-	}
-	return nil
-}
-
-// TemplateWriter write result in custom format defined by user's template
-type TemplateWriter struct {
-	Output   io.Writer
-	Template *template.Template
-}
-
-// NewTemplateWriter is the factory method to return TemplateWriter object
-func NewTemplateWriter(output io.Writer, outputTemplate string) (*TemplateWriter, error) {
-	if strings.HasPrefix(outputTemplate, "@") {
-		buf, err := ioutil.ReadFile(strings.TrimPrefix(outputTemplate, "@"))
-		if err != nil {
-			return nil, xerrors.Errorf("error retrieving template from path: %w", err)
-		}
-		outputTemplate = string(buf)
-	}
-	tmpl, err := template.New("output template").Funcs(template.FuncMap{
-		"escapeXML": func(input string) string {
-			escaped := &bytes.Buffer{}
-			if err := xml.EscapeText(escaped, []byte(input)); err != nil {
-				fmt.Printf("error while escapeString to XML: %v", err.Error())
-				return input
-			}
-			return escaped.String()
-		},
-		"endWithPeriod": func(input string) string {
-			if !strings.HasSuffix(input, ".") {
-				input += "."
-			}
-			return input
-		},
-		"toLower": func(input string) string {
-			return strings.ToLower(input)
-		},
-		"escapeString": func(input string) string {
-			return html.EscapeString(input)
-		},
-		"getEnv": func(key string) string {
-			return os.Getenv(key)
-		},
-		"getCurrentTime": func() string {
-			return Now().UTC().Format(time.RFC3339Nano)
-		},
-	}).Parse(outputTemplate)
-	if err != nil {
-		return nil, xerrors.Errorf("error parsing template: %w", err)
-	}
-	return &TemplateWriter{Output: output, Template: tmpl}, nil
-}
-
-// Write writes result
-func (tw TemplateWriter) Write(report Report) error {
-	err := tw.Template.Execute(tw.Output, report.Results)
-	if err != nil {
-		return xerrors.Errorf("failed to write with template: %w", err)
-	}
-	return nil
-=======
-	Write(Results) error
->>>>>>> 097b8d48
 }