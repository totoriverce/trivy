package purl

import (
	"fmt"
	"strings"

	cn "github.com/google/go-containerregistry/pkg/name"
	version "github.com/knqyf263/go-rpm-version"
	packageurl "github.com/package-url/packageurl-go"
	"golang.org/x/xerrors"

	"github.com/aquasecurity/trivy/pkg/fanal/analyzer"
	"github.com/aquasecurity/trivy/pkg/fanal/analyzer/os"
	ftypes "github.com/aquasecurity/trivy/pkg/fanal/types"
	"github.com/aquasecurity/trivy/pkg/scanner/utils"
	"github.com/aquasecurity/trivy/pkg/types"
)

const (
	TypeOCI = "oci"
)

type PackageURL struct {
	packageurl.PackageURL
	FilePath string
}

func FromString(purl string) (*PackageURL, error) {
	p, err := packageurl.FromString(purl)
	if err != nil {
		return nil, xerrors.Errorf("failed to parse purl(%s): %w", purl, err)
	}

	return &PackageURL{
		PackageURL: p,
	}, nil
}

func (p *PackageURL) Package() *ftypes.Package {
	pkg := &ftypes.Package{
		Name:    p.Name,
		Version: p.Version,
	}
	for _, q := range p.Qualifiers {
		switch q.Key {
		case "arch":
			pkg.Arch = q.Value
		case "modularitylabel":
			pkg.Modularitylabel = q.Value
		}
	}

	if p.Type == packageurl.TypeRPM {
		rpmVer := version.NewVersion(p.Version)
		pkg.Release = rpmVer.Release()
		pkg.Version = rpmVer.Version()
		pkg.Epoch = rpmVer.Epoch()
	}

	// TODO: replace with packageurl.TypeApk once they add it.
	// Return of packages without Namespace.
	// OS packages does not have namespace.
	if p.Namespace == "" || p.Type == packageurl.TypeRPM || p.Type == packageurl.TypeDebian || p.Type == string(analyzer.TypeApk) {
		return pkg
	}

	// TODO: replace with packageurl.TypeGradle once they add it.
	if p.Type == packageurl.TypeMaven || p.Type == ftypes.Gradle {
		// Maven and Gradle packages separate ":"
		// e.g. org.springframework:spring-core
		pkg.Name = strings.Join([]string{p.Namespace, p.Name}, ":")
	} else {
		pkg.Name = strings.Join([]string{p.Namespace, p.Name}, "/")
	}

	return pkg
}

// PackageType returns an application type in Trivy
func (p *PackageURL) PackageType() string {
	switch p.Type {
	case packageurl.TypeComposer:
		return ftypes.Composer
	case packageurl.TypeMaven:
		return ftypes.Jar
	case packageurl.TypeGem:
		return ftypes.GemSpec
	case packageurl.TypePyPi:
		return ftypes.PythonPkg
	case packageurl.TypeGolang:
		return ftypes.GoBinary
	case packageurl.TypeNPM:
		return ftypes.NodePkg
	case packageurl.TypeCargo:
		return ftypes.Cargo
	case packageurl.TypeNuget:
<<<<<<< HEAD
		return string(analyzer.TypeNuget)
	case packageurl.TypeRPM:
		return string(analyzer.TypeRpm)
	case packageurl.TypeDebian:
		return string(analyzer.TypeDpkg)
	case string(analyzer.TypeApk):
		// Alpine type does not define in packageurl-go
		// Not required as the process, but explicitly returned
		return p.Type
=======
		return ftypes.NuGet
	case packageurl.TypeSwift:
		return ftypes.Cocoapods
>>>>>>> 01c7fb14
	}
	return p.Type
}

func (p *PackageURL) BOMRef() string {
	// 'bom-ref' must be unique within BOM, but PURLs may conflict
	// when the same packages are installed in an artifact.
	// In that case, we prefer to make PURLs unique by adding file paths,
	// rather than using UUIDs, even if it is not PURL technically.
	// ref. https://cyclonedx.org/use-cases/#dependency-graph
	purl := p.PackageURL // so that it will not override the qualifiers below
	if p.FilePath != "" {
		purl.Qualifiers = append(purl.Qualifiers,
			packageurl.Qualifier{
				Key:   "file_path",
				Value: p.FilePath,
			},
		)
	}
	return purl.String()
}

// nolint: gocyclo
func NewPackageURL(t string, metadata types.Metadata, pkg ftypes.Package) (PackageURL, error) {
	var qualifiers packageurl.Qualifiers
	if metadata.OS != nil {
		qualifiers = parseQualifier(pkg)
	}

	ptype := purlType(t)
	name := pkg.Name
	ver := utils.FormatVersion(pkg)
	namespace := ""

	switch ptype {
	case packageurl.TypeRPM:
		ns, qs := parseRPM(metadata.OS, pkg.Modularitylabel)
		namespace = ns
		qualifiers = append(qualifiers, qs...)
	case packageurl.TypeDebian:
		qualifiers = append(qualifiers, parseDeb(metadata.OS)...)
		if metadata.OS != nil {
			namespace = metadata.OS.Family
		}
	case string(analyzer.TypeApk): // TODO: replace with packageurl.TypeApk once they add it.
		qualifiers = append(qualifiers, parseApk(metadata.OS)...)
		if metadata.OS != nil {
			namespace = metadata.OS.Family
		}
	case packageurl.TypeMaven, string(ftypes.Gradle): // TODO: replace with packageurl.TypeGradle once they add it.
		namespace, name = parseMaven(name)
	case packageurl.TypePyPi:
		name = parsePyPI(name)
	case packageurl.TypeComposer:
		namespace, name = parseComposer(name)
	case packageurl.TypeGolang:
		namespace, name = parseGolang(name)
	case packageurl.TypeNPM:
		namespace, name = parseNpm(name)
	case packageurl.TypeOCI:
		purl, err := parseOCI(metadata)
		if err != nil {
			return PackageURL{}, err
		}
		return PackageURL{PackageURL: purl}, nil
	}

	return PackageURL{
		PackageURL: *packageurl.NewPackageURL(ptype, namespace, name, ver, qualifiers, ""),
		FilePath:   pkg.FilePath,
	}, nil
}

// ref. https://github.com/package-url/purl-spec/blob/a748c36ad415c8aeffe2b8a4a5d8a50d16d6d85f/PURL-TYPES.rst#oci
func parseOCI(metadata types.Metadata) (packageurl.PackageURL, error) {
	if len(metadata.RepoDigests) == 0 {
		return *packageurl.NewPackageURL("", "", "", "", nil, ""), nil
	}

	digest, err := cn.NewDigest(metadata.RepoDigests[0])
	if err != nil {
		return packageurl.PackageURL{}, xerrors.Errorf("failed to parse digest: %w", err)
	}

	name := strings.ToLower(digest.RepositoryStr())
	index := strings.LastIndex(name, "/")
	if index != -1 {
		name = name[index+1:]
	}
	qualifiers := packageurl.Qualifiers{
		packageurl.Qualifier{
			Key:   "repository_url",
			Value: digest.Repository.Name(),
		},
		packageurl.Qualifier{
			Key:   "arch",
			Value: metadata.ImageConfig.Architecture,
		},
	}

	return *packageurl.NewPackageURL(packageurl.TypeOCI, "", name, digest.DigestStr(), qualifiers, ""), nil
}

func parseApk(fos *ftypes.OS) packageurl.Qualifiers {
	if fos == nil {
		return packageurl.Qualifiers{}
	}

	return packageurl.Qualifiers{
		{
			Key:   "distro",
			Value: fos.Name,
		},
	}
}

// ref. https://github.com/package-url/purl-spec/blob/a748c36ad415c8aeffe2b8a4a5d8a50d16d6d85f/PURL-TYPES.rst#deb
func parseDeb(fos *ftypes.OS) packageurl.Qualifiers {

	if fos == nil {
		return packageurl.Qualifiers{}
	}

	distro := fmt.Sprintf("%s-%s", fos.Family, fos.Name)
	return packageurl.Qualifiers{
		{
			Key:   "distro",
			Value: distro,
		},
	}
}

// ref. https://github.com/package-url/purl-spec/blob/a748c36ad415c8aeffe2b8a4a5d8a50d16d6d85f/PURL-TYPES.rst#rpm
func parseRPM(fos *ftypes.OS, modularityLabel string) (string, packageurl.Qualifiers) {
	if fos == nil {
		return "", packageurl.Qualifiers{}
	}

	// SLES string has whitespace
	family := fos.Family
	if fos.Family == os.SLES {
		family = "sles"
	}

	qualifiers := packageurl.Qualifiers{
		{
			Key:   "distro",
			Value: fmt.Sprintf("%s-%s", family, fos.Name),
		},
	}

	if modularityLabel != "" {
		qualifiers = append(qualifiers, packageurl.Qualifier{
			Key:   "modularitylabel",
			Value: modularityLabel,
		})
	}
	return family, qualifiers
}

// ref. https://github.com/package-url/purl-spec/blob/a748c36ad415c8aeffe2b8a4a5d8a50d16d6d85f/PURL-TYPES.rst#maven
func parseMaven(pkgName string) (string, string) {
	// The group id is the "namespace" and the artifact id is the "name".
	name := strings.ReplaceAll(pkgName, ":", "/")
	return parsePkgName(name)
}

// ref. https://github.com/package-url/purl-spec/blob/a748c36ad415c8aeffe2b8a4a5d8a50d16d6d85f/PURL-TYPES.rst#golang
func parseGolang(pkgName string) (string, string) {
	name := strings.ToLower(pkgName)
	return parsePkgName(name)
}

// ref. https://github.com/package-url/purl-spec/blob/a748c36ad415c8aeffe2b8a4a5d8a50d16d6d85f/PURL-TYPES.rst#pypi
func parsePyPI(pkgName string) string {
	// PyPi treats - and _ as the same character and is not case-sensitive.
	// Therefore a Pypi package name must be lowercased and underscore "_" replaced with a dash "-".
	return strings.ToLower(strings.ReplaceAll(pkgName, "_", "-"))
}

// ref. https://github.com/package-url/purl-spec/blob/a748c36ad415c8aeffe2b8a4a5d8a50d16d6d85f/PURL-TYPES.rst#composer
func parseComposer(pkgName string) (string, string) {
	return parsePkgName(pkgName)
}

// ref. https://github.com/package-url/purl-spec/blob/a748c36ad415c8aeffe2b8a4a5d8a50d16d6d85f/PURL-TYPES.rst#npm
func parseNpm(pkgName string) (string, string) {
	// the name must be lowercased
	name := strings.ToLower(pkgName)
	return parsePkgName(name)
}

func purlType(t string) string {
	switch t {
	case ftypes.Jar, ftypes.Pom, ftypes.Gradle:
		return packageurl.TypeMaven
	case ftypes.Bundler, ftypes.GemSpec:
		return packageurl.TypeGem
	case ftypes.NuGet, ftypes.DotNetCore:
		return packageurl.TypeNuget
	case ftypes.PythonPkg, ftypes.Pip, ftypes.Pipenv, ftypes.Poetry:
		return packageurl.TypePyPi
	case ftypes.GoBinary, ftypes.GoModule:
		return packageurl.TypeGolang
	case ftypes.Npm, ftypes.NodePkg, ftypes.Yarn, ftypes.Pnpm:
		return packageurl.TypeNPM
	case ftypes.Cocoapods:
		return packageurl.TypeSwift
	case os.Alpine:
		return string(analyzer.TypeApk)
	case os.Debian, os.Ubuntu:
		return packageurl.TypeDebian
	case os.RedHat, os.CentOS, os.Rocky, os.Alma,
		os.Amazon, os.Fedora, os.Oracle, os.OpenSUSE,
		os.OpenSUSELeap, os.OpenSUSETumbleweed, os.SLES, os.Photon:
		return packageurl.TypeRPM
	case TypeOCI:
		return packageurl.TypeOCI
	}
	return t
}

func parseQualifier(pkg ftypes.Package) packageurl.Qualifiers {
	qualifiers := packageurl.Qualifiers{}
	if pkg.Arch != "" {
		qualifiers = append(qualifiers, packageurl.Qualifier{
			Key:   "arch",
			Value: pkg.Arch,
		})
	}
	return qualifiers
}

func parsePkgName(name string) (string, string) {
	var namespace string
	index := strings.LastIndex(name, "/")
	if index != -1 {
		namespace = name[:index]
		name = name[index+1:]
	}
	return namespace, name

}<|MERGE_RESOLUTION|>--- conflicted
+++ resolved
@@ -9,7 +9,6 @@
 	packageurl "github.com/package-url/packageurl-go"
 	"golang.org/x/xerrors"
 
-	"github.com/aquasecurity/trivy/pkg/fanal/analyzer"
 	"github.com/aquasecurity/trivy/pkg/fanal/analyzer/os"
 	ftypes "github.com/aquasecurity/trivy/pkg/fanal/types"
 	"github.com/aquasecurity/trivy/pkg/scanner/utils"
@@ -17,6 +16,7 @@
 )
 
 const (
+	TypeAPK = "apk" // not defined in github.com/package-url/packageurl-go
 	TypeOCI = "oci"
 )
 
@@ -57,10 +57,9 @@
 		pkg.Epoch = rpmVer.Epoch()
 	}
 
-	// TODO: replace with packageurl.TypeApk once they add it.
-	// Return of packages without Namespace.
-	// OS packages does not have namespace.
-	if p.Namespace == "" || p.Type == packageurl.TypeRPM || p.Type == packageurl.TypeDebian || p.Type == string(analyzer.TypeApk) {
+	// Return packages without namespace.
+	// OS packages are not supposed to have namespace.
+	if p.Namespace == "" || p.IsOSPkg() {
 		return pkg
 	}
 
@@ -94,23 +93,15 @@
 	case packageurl.TypeCargo:
 		return ftypes.Cargo
 	case packageurl.TypeNuget:
-<<<<<<< HEAD
-		return string(analyzer.TypeNuget)
-	case packageurl.TypeRPM:
-		return string(analyzer.TypeRpm)
-	case packageurl.TypeDebian:
-		return string(analyzer.TypeDpkg)
-	case string(analyzer.TypeApk):
-		// Alpine type does not define in packageurl-go
-		// Not required as the process, but explicitly returned
-		return p.Type
-=======
 		return ftypes.NuGet
 	case packageurl.TypeSwift:
 		return ftypes.Cocoapods
->>>>>>> 01c7fb14
 	}
 	return p.Type
+}
+
+func (p *PackageURL) IsOSPkg() bool {
+	return p.Type == TypeAPK || p.Type == packageurl.TypeDebian || p.Type == packageurl.TypeRPM
 }
 
 func (p *PackageURL) BOMRef() string {
@@ -153,7 +144,7 @@
 		if metadata.OS != nil {
 			namespace = metadata.OS.Family
 		}
-	case string(analyzer.TypeApk): // TODO: replace with packageurl.TypeApk once they add it.
+	case TypeAPK: // TODO: replace with packageurl.TypeApk once they add it.
 		qualifiers = append(qualifiers, parseApk(metadata.OS)...)
 		if metadata.OS != nil {
 			namespace = metadata.OS.Family
@@ -318,7 +309,7 @@
 	case ftypes.Cocoapods:
 		return packageurl.TypeSwift
 	case os.Alpine:
-		return string(analyzer.TypeApk)
+		return TypeAPK
 	case os.Debian, os.Ubuntu:
 		return packageurl.TypeDebian
 	case os.RedHat, os.CentOS, os.Rocky, os.Alma,
