package flag

import (
	"golang.org/x/xerrors"

	"github.com/aquasecurity/trivy/pkg/log"
)

var (
	ArtifactTypeFlag = Flag[string]{
		Name:       "artifact-type",
		ConfigName: "sbom.artifact-type",
		Usage:      "deprecated",
		Deprecated: true,
	}
	SBOMFormatFlag = Flag[string]{
		Name:       "sbom-format",
		ConfigName: "sbom.format",
		Usage:      "deprecated",
		Deprecated: true,
	}
<<<<<<< HEAD
	VEXFlag = Flag[string]{
		Name:       "vex",
		ConfigName: "sbom.vex",
		Default:    "",
		Usage:      "[EXPERIMENTAL] file path to VEX",
	}
)

type SBOMFlagGroup struct {
	ArtifactType *Flag[string] // deprecated
	SBOMFormat   *Flag[string] // deprecated
	VEXPath      *Flag[string]
=======
)

type SBOMFlagGroup struct {
	ArtifactType *Flag // deprecated
	SBOMFormat   *Flag // deprecated
>>>>>>> 4df93638
}

type SBOMOptions struct {
}

func NewSBOMFlagGroup() *SBOMFlagGroup {
	return &SBOMFlagGroup{
<<<<<<< HEAD
		ArtifactType: ArtifactTypeFlag.Clone(),
		SBOMFormat:   SBOMFormatFlag.Clone(),
		VEXPath:      VEXFlag.Clone(),
=======
		ArtifactType: &ArtifactTypeFlag,
		SBOMFormat:   &SBOMFormatFlag,
>>>>>>> 4df93638
	}
}

func (f *SBOMFlagGroup) Name() string {
	return "SBOM"
}

func (f *SBOMFlagGroup) Flags() []Flagger {
	return []Flagger{
		f.ArtifactType,
		f.SBOMFormat,
	}
}

func (f *SBOMFlagGroup) ToOptions() (SBOMOptions, error) {
	if err := parseFlags(f); err != nil {
		return SBOMOptions{}, err
	}

	artifactType := f.ArtifactType.Value()
	sbomFormat := f.SBOMFormat.Value()

	if artifactType != "" || sbomFormat != "" {
		log.Logger.Error("'trivy sbom' is now for scanning SBOM. " +
			"See https://github.com/aquasecurity/trivy/discussions/2407 for the detail")
		return SBOMOptions{}, xerrors.New("'--artifact-type' and '--sbom-format' are no longer available")
	}

<<<<<<< HEAD
	return SBOMOptions{
		VEXPath: f.VEXPath.Value(),
	}, nil
=======
	return SBOMOptions{}, nil
>>>>>>> 4df93638
}<|MERGE_RESOLUTION|>--- conflicted
+++ resolved
@@ -19,26 +19,11 @@
 		Usage:      "deprecated",
 		Deprecated: true,
 	}
-<<<<<<< HEAD
-	VEXFlag = Flag[string]{
-		Name:       "vex",
-		ConfigName: "sbom.vex",
-		Default:    "",
-		Usage:      "[EXPERIMENTAL] file path to VEX",
-	}
 )
 
 type SBOMFlagGroup struct {
 	ArtifactType *Flag[string] // deprecated
 	SBOMFormat   *Flag[string] // deprecated
-	VEXPath      *Flag[string]
-=======
-)
-
-type SBOMFlagGroup struct {
-	ArtifactType *Flag // deprecated
-	SBOMFormat   *Flag // deprecated
->>>>>>> 4df93638
 }
 
 type SBOMOptions struct {
@@ -46,14 +31,8 @@
 
 func NewSBOMFlagGroup() *SBOMFlagGroup {
 	return &SBOMFlagGroup{
-<<<<<<< HEAD
 		ArtifactType: ArtifactTypeFlag.Clone(),
 		SBOMFormat:   SBOMFormatFlag.Clone(),
-		VEXPath:      VEXFlag.Clone(),
-=======
-		ArtifactType: &ArtifactTypeFlag,
-		SBOMFormat:   &SBOMFormatFlag,
->>>>>>> 4df93638
 	}
 }
 
@@ -82,11 +61,5 @@
 		return SBOMOptions{}, xerrors.New("'--artifact-type' and '--sbom-format' are no longer available")
 	}
 
-<<<<<<< HEAD
-	return SBOMOptions{
-		VEXPath: f.VEXPath.Value(),
-	}, nil
-=======
 	return SBOMOptions{}, nil
->>>>>>> 4df93638
 }