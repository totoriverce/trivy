--- conflicted
+++ resolved
@@ -29,11 +29,8 @@
 	"GPL3+":                          GPL30,
 	"GPL-3+":                         GPL30,
 	"GPL-3.0-OR-LATER":               GPL30,
-<<<<<<< HEAD
 	"GPL-3+ WITH AUTOCONF EXCEPTION": GPL30withautoconfexception,
 	"GPL-3+-WITH-BISON-EXCEPTION":    GPL20withbisonexception,
-=======
->>>>>>> b3b8d4dd
 	"GPL":                            GPL30, // 2? 3?
 
 	// LGPL
