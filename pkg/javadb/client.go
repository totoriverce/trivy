package javadb

import (
	"context"
	"errors"
	"fmt"
	"os"
	"path/filepath"
	"sort"
<<<<<<< HEAD
	"strings"
=======
	"sync"
>>>>>>> ba825b2a
	"time"

	"golang.org/x/xerrors"

	"github.com/deepfactor-io/go-dep-parser/pkg/java/jar"
	"github.com/deepfactor-io/javadb/pkg/db"
	"github.com/deepfactor-io/javadb/pkg/types"
	ftypes "github.com/deepfactor-io/trivy/pkg/fanal/types"
	"github.com/deepfactor-io/trivy/pkg/log"
	"github.com/deepfactor-io/trivy/pkg/oci"
)

const (
	mediaType = "application/vnd.aquasec.trivy.javadb.layer.v1.tar+gzip"
)

var updater *Updater

type Updater struct {
	repo           string
	dbDir          string
	skip           bool
	quiet          bool
	registryOption ftypes.RegistryOptions
	once           sync.Once // we need to update java-db once per run
}

func (u *Updater) Update() error {
	// logger object
	logger, _ := log.NewLogger(true, false)

	dbDir := u.dbDir
	metac := db.NewMetadata(dbDir)

	meta, err := metac.Get()
	if err != nil {
		if !errors.Is(err, os.ErrNotExist) {
			return xerrors.Errorf("Java DB metadata error: %w", err)
		} else if u.skip {
			log.Logger.Error("The first run cannot skip downloading Java DB")
			return xerrors.New("'--skip-java-db-update' cannot be specified on the first run")
		}
	}

	if (meta.Version != db.SchemaVersion || meta.NextUpdate.Before(time.Now().UTC())) && !u.skip {
		// Download DB
		log.Logger.Infof("Java DB Repository: %s", u.repo)
		logger.Info("downloading the Java DB...")

		// TODO: support remote options
		var a *oci.Artifact
		if a, err = oci.NewArtifact(u.repo, u.quiet, u.registryOption); err != nil {
			return xerrors.Errorf("oci error: %w", err)
		}
		if err = a.Download(context.Background(), dbDir, oci.DownloadOption{MediaType: mediaType}); err != nil {
			return xerrors.Errorf("DB download error: %w", err)
		}

		// Parse the newly downloaded metadata.json
		meta, err = metac.Get()
		if err != nil {
			return xerrors.Errorf("Java DB metadata error: %w", err)
		}

		// Update DownloadedAt
		meta.DownloadedAt = time.Now().UTC()
		if err = metac.Update(meta); err != nil {
			return xerrors.Errorf("Java DB metadata update error: %w", err)
		}
		logger.Infof("Java DB download complete. Last Updated At: %s", meta.UpdatedAt.String())

		log.Logger.Info("The Java DB is cached for 3 days. If you want to update the database more frequently, " +
			"the '--reset' flag clears the DB cache.")
	}

	return nil
}

func Init(cacheDir, javaDBRepository string, skip, quiet bool, registryOption ftypes.RegistryOptions) {
	updater = &Updater{
		repo:           fmt.Sprintf("%s:%d", javaDBRepository, db.SchemaVersion),
		dbDir:          filepath.Join(cacheDir, "java-db"),
		skip:           skip,
		quiet:          quiet,
		registryOption: registryOption,
	}
}

func Update() error {
	if updater == nil {
		return xerrors.New("Java DB client not initialized")
	}

	var err error
	updater.once.Do(func() {
		err = updater.Update()
	})
	return err
}

type DB struct {
	driver db.DB
}

func NewClient() (*DB, error) {
	if err := Update(); err != nil {
		return nil, xerrors.Errorf("Java DB update failed: %s", err)
	}

	dbc, err := db.New(updater.dbDir)
	if err != nil {
		return nil, xerrors.Errorf("Java DB open error: %w", err)
	}

	return &DB{driver: dbc}, nil
}

func (d *DB) Exists(groupID, artifactID string) (bool, error) {
	index, err := d.driver.SelectIndexByArtifactIDAndGroupID(artifactID, groupID)
	if err != nil {
		return false, err
	}
	return index.ArtifactID != "", nil
}

func getLicense(license string) string {
	// TODO: Figure out a way to return list since license strings can contain `,` . Trivy does not support it currently
	// Keeping it consistent for the time being
	return strings.ReplaceAll(license, "|", ",")
}

func (d *DB) SearchBySHA1(sha1 string) (jar.Properties, error) {
	index, err := d.driver.SelectIndexBySha1(sha1)
	if err != nil {
		return jar.Properties{}, xerrors.Errorf("select error: %w", err)
	} else if index.ArtifactID == "" {
		return jar.Properties{}, xerrors.Errorf("digest %s: %w", sha1, jar.ArtifactNotFoundErr)
	}
	return jar.Properties{
		GroupID:    index.GroupID,
		ArtifactID: index.ArtifactID,
		Version:    index.Version,
		License:    getLicense(index.License),
	}, nil
}

func (d *DB) SearchByGAV(groupID, artifactID, version string) (jar.Properties, error) {
	index, err := d.driver.SelectIndexByGAV(artifactID, groupID, version)
	if err != nil {
		return jar.Properties{}, xerrors.Errorf("select error: %w", err)
	} else if index.ArtifactID == "" {
		return jar.Properties{}, xerrors.Errorf("groupID %s: artifactID %s : version %s :  %w", groupID, artifactID, version, jar.ArtifactNotFoundErr)
	}
	return jar.Properties{
		GroupID:    index.GroupID,
		ArtifactID: index.ArtifactID,
		Version:    index.Version,
		License:    getLicense(index.License),
	}, nil
}

func (d *DB) SearchByArtifactID(artifactID string) (string, error) {
	indexes, err := d.driver.SelectIndexesByArtifactIDAndFileType(artifactID, types.JarType)
	if err != nil {
		return "", xerrors.Errorf("select error: %w", err)
	} else if len(indexes) == 0 {
		return "", xerrors.Errorf("artifactID %s: %w", artifactID, jar.ArtifactNotFoundErr)
	}
	sort.Slice(indexes, func(i, j int) bool {
		return indexes[i].GroupID < indexes[j].GroupID
	})

	// Some artifacts might have the same artifactId.
	// e.g. "javax.servlet:jstl" and "jstl:jstl"
	groupIDs := make(map[string]int)
	for _, index := range indexes {
		if i, ok := groupIDs[index.GroupID]; ok {
			groupIDs[index.GroupID] = i + 1
			continue
		}
		groupIDs[index.GroupID] = 1
	}
	maxCount := 0
	var groupID string
	for k, v := range groupIDs {
		if v > maxCount {
			maxCount = v
			groupID = k
		}
	}

	return groupID, nil
}

func (d *DB) Close() error {
	if d == nil {
		return nil
	}
	return d.driver.Close()
}<|MERGE_RESOLUTION|>--- conflicted
+++ resolved
@@ -7,11 +7,8 @@
 	"os"
 	"path/filepath"
 	"sort"
-<<<<<<< HEAD
 	"strings"
-=======
 	"sync"
->>>>>>> ba825b2a
 	"time"
 
 	"golang.org/x/xerrors"
