--- conflicted
+++ resolved
@@ -219,7 +219,6 @@
 		return xerrors.Errorf("unable to write results: %w", err)
 	}
 
-<<<<<<< HEAD
 	return nil
 }
 
@@ -243,9 +242,6 @@
 		return xerrors.Errorf("error in vulnerability DB initialize: %w", err)
 	}
 	r.dbOpen = true
-=======
-	exit(opt, report.Results.Failed())
->>>>>>> 029dd76c
 
 	return nil
 }
@@ -348,7 +344,7 @@
 		return xerrors.Errorf("report error: %w", err)
 	}
 
-	exit(opt, report.Results)
+	exit(opt, report.Results.Failed())
 
 	return nil
 }
@@ -395,7 +391,7 @@
 	return analyzers
 }
 
-func initScannerConfig(ctx context.Context, opt Option, cacheClient cache.Cache) (ScannerConfig, types.ScanOptions, error) {
+func initScannerConfig(opt Option, cacheClient cache.Cache) (ScannerConfig, types.ScanOptions, error) {
 	target := opt.Target
 	if opt.Input != "" {
 		target = opt.Input
@@ -452,7 +448,7 @@
 func scan(ctx context.Context, opt Option, initializeScanner InitializeScanner, cacheClient cache.Cache) (
 	types.Report, error) {
 
-	scannerConfig, scanOptions, err := initScannerConfig(ctx, opt, cacheClient)
+	scannerConfig, scanOptions, err := initScannerConfig(opt, cacheClient)
 	if err != nil {
 		return types.Report{}, err
 	}
@@ -466,38 +462,12 @@
 	report, err := s.ScanArtifact(ctx, scanOptions)
 	if err != nil {
 		return types.Report{}, xerrors.Errorf("image scan failed: %w", err)
-	}
-	return report, nil
-}
-
-<<<<<<< HEAD
-func exit(c Option, results types.Results) {
-	if c.ExitCode != 0 && results.Failed() {
-=======
-func filter(ctx context.Context, opt Option, report types.Report) (types.Report, error) {
-	resultClient := initializeResultClient()
-	results := report.Results
-	for i := range results {
-		// Fill vulnerability info only in standalone mode
-		if opt.RemoteAddr == "" {
-			resultClient.FillVulnerabilityInfo(results[i].Vulnerabilities, results[i].Type)
-		}
-		vulns, misconfSummary, misconfs, secrets, err := resultClient.Filter(ctx, results[i].Vulnerabilities, results[i].Misconfigurations, results[i].Secrets,
-			opt.Severities, opt.IgnoreUnfixed, opt.IncludeNonFailures, opt.IgnoreFile, opt.IgnorePolicy)
-		if err != nil {
-			return types.Report{}, xerrors.Errorf("unable to filter vulnerabilities: %w", err)
-		}
-		results[i].Vulnerabilities = vulns
-		results[i].Misconfigurations = misconfs
-		results[i].MisconfSummary = misconfSummary
-		results[i].Secrets = secrets
 	}
 	return report, nil
 }
 
 func exit(c Option, failedResults bool) {
 	if c.ExitCode != 0 && failedResults {
->>>>>>> 029dd76c
 		os.Exit(c.ExitCode)
 	}
 }