--- conflicted
+++ resolved
@@ -13,7 +13,6 @@
 
 	"github.com/aquasecurity/go-version/pkg/semver"
 	"github.com/aquasecurity/trivy-db/pkg/db"
-<<<<<<< HEAD
 	tcache "github.com/deepfactor-io/trivy/pkg/cache"
 	"github.com/deepfactor-io/trivy/pkg/commands/operation"
 	"github.com/deepfactor-io/trivy/pkg/fanal/analyzer"
@@ -25,33 +24,13 @@
 	"github.com/deepfactor-io/trivy/pkg/log"
 	"github.com/deepfactor-io/trivy/pkg/misconf"
 	"github.com/deepfactor-io/trivy/pkg/module"
-	"github.com/deepfactor-io/trivy/pkg/report"
+	"github.com/deepfactor-io/trivy/pkg/policy"
 	pkgReport "github.com/deepfactor-io/trivy/pkg/report"
 	"github.com/deepfactor-io/trivy/pkg/result"
 	"github.com/deepfactor-io/trivy/pkg/rpc/client"
 	"github.com/deepfactor-io/trivy/pkg/scanner"
 	"github.com/deepfactor-io/trivy/pkg/types"
 	"github.com/deepfactor-io/trivy/pkg/utils/fsutils"
-=======
-	tcache "github.com/aquasecurity/trivy/pkg/cache"
-	"github.com/aquasecurity/trivy/pkg/commands/operation"
-	"github.com/aquasecurity/trivy/pkg/fanal/analyzer"
-	"github.com/aquasecurity/trivy/pkg/fanal/artifact"
-	"github.com/aquasecurity/trivy/pkg/fanal/cache"
-	ftypes "github.com/aquasecurity/trivy/pkg/fanal/types"
-	"github.com/aquasecurity/trivy/pkg/flag"
-	"github.com/aquasecurity/trivy/pkg/javadb"
-	"github.com/aquasecurity/trivy/pkg/log"
-	"github.com/aquasecurity/trivy/pkg/misconf"
-	"github.com/aquasecurity/trivy/pkg/module"
-	"github.com/aquasecurity/trivy/pkg/policy"
-	pkgReport "github.com/aquasecurity/trivy/pkg/report"
-	"github.com/aquasecurity/trivy/pkg/result"
-	"github.com/aquasecurity/trivy/pkg/rpc/client"
-	"github.com/aquasecurity/trivy/pkg/scanner"
-	"github.com/aquasecurity/trivy/pkg/types"
-	"github.com/aquasecurity/trivy/pkg/utils/fsutils"
->>>>>>> ba825b2a
 )
 
 // TargetKind represents what kind of artifact Trivy scans
@@ -303,25 +282,8 @@
 	return report, nil
 }
 
-<<<<<<< HEAD
-func (r *runner) Report(opts flag.Options, report types.Report) error {
-	if err := pkgReport.Write(report, pkgReport.Option{
-		AppVersion:         opts.AppVersion,
-		DfctlVersion:       opts.DfctlVersion,
-		Format:             opts.Format,
-		Output:             opts.Output,
-		Tree:               opts.DependencyTree,
-		Severities:         opts.Severities,
-		OutputTemplate:     opts.Template,
-		IncludeNonFailures: opts.IncludeNonFailures,
-		Trace:              opts.Trace,
-		Report:             opts.ReportFormat,
-		Compliance:         opts.Compliance,
-	}); err != nil {
-=======
 func (r *runner) Report(ctx context.Context, opts flag.Options, report types.Report) error {
 	if err := pkgReport.Write(ctx, report, opts); err != nil {
->>>>>>> ba825b2a
 		return xerrors.Errorf("unable to write results: %w", err)
 	}
 
@@ -604,13 +566,9 @@
 		ListAllPackages:     opts.ListAllPkgs,
 		LicenseCategories:   opts.LicenseCategories,
 		FilePatterns:        opts.FilePatterns,
-<<<<<<< HEAD
 		OnlyInspectArtifact: opts.OnlyInspectArtifact,
+		ArtifactType:        opts.ArtifactType,
 		IncludeDevDeps:      opts.IncludeDevDeps,
-		ArtifactType:        opts.ArtifactType,
-=======
-		IncludeDevDeps:      opts.IncludeDevDeps,
->>>>>>> ba825b2a
 	}
 
 	if len(opts.ImageConfigScanners) != 0 {
