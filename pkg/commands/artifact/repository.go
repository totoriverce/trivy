package artifact

import (
	"context"
	"time"

	"github.com/urfave/cli/v2"
	"golang.org/x/xerrors"

	"github.com/aquasecurity/fanal/analyzer"
	"github.com/aquasecurity/fanal/analyzer/config"
	"github.com/aquasecurity/fanal/cache"
	"github.com/aquasecurity/trivy/pkg/scanner"
)

func repositoryScanner(ctx context.Context, dir string, ac cache.ArtifactCache, lac cache.LocalArtifactCache,
	_ time.Duration, disabled []analyzer.Type, opt config.ScannerOption) (scanner.Scanner, func(), error) {
	s, cleanup, err := initializeRepositoryScanner(ctx, dir, ac, lac, disabled, opt)
	if err != nil {
		return scanner.Scanner{}, func() {}, xerrors.Errorf("unable to initialize a filesystem scanner: %w", err)
	}
	return s, cleanup, nil
}

// RepositoryRun runs scan on repository
<<<<<<< HEAD
func RepositoryRun(cliCtx *cli.Context) error {
	opt, err := NewOption(cliCtx)
=======
func RepositoryRun(ctx *cli.Context) error {
	c, err := NewConfig(ctx)
>>>>>>> 415e1d8e
	if err != nil {
		return err
	}

	// initialize options
	if err = opt.Init(); err != nil {
		return xerrors.Errorf("failed to initialize options: %w", err)
	}

<<<<<<< HEAD
	return Run(opt, repositoryScanner, initFSCache)
=======
	return run(ctx.Context, c, repositoryScanner)
>>>>>>> 415e1d8e
}<|MERGE_RESOLUTION|>--- conflicted
+++ resolved
@@ -23,15 +23,10 @@
 }
 
 // RepositoryRun runs scan on repository
-<<<<<<< HEAD
-func RepositoryRun(cliCtx *cli.Context) error {
-	opt, err := NewOption(cliCtx)
-=======
 func RepositoryRun(ctx *cli.Context) error {
-	c, err := NewConfig(ctx)
->>>>>>> 415e1d8e
+	opt, err := NewOption(ctx)
 	if err != nil {
-		return err
+		return xerrors.Errorf("option error: %w", err)
 	}
 
 	// initialize options
@@ -39,9 +34,5 @@
 		return xerrors.Errorf("failed to initialize options: %w", err)
 	}
 
-<<<<<<< HEAD
-	return Run(opt, repositoryScanner, initFSCache)
-=======
-	return run(ctx.Context, c, repositoryScanner)
->>>>>>> 415e1d8e
+	return Run(ctx.Context, opt, repositoryScanner, initFSCache)
 }