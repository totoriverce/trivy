package artifact

import (
	"github.com/urfave/cli/v2"
	"golang.org/x/xerrors"

	"github.com/aquasecurity/fanal/analyzer"
	"github.com/aquasecurity/trivy/pkg/commands/option"
)

// Option holds the artifact options
type Option struct {
	option.GlobalOption
	option.ArtifactOption
	option.DBOption
	option.ImageOption
	option.ReportOption
	option.CacheOption
	option.ConfigOption
<<<<<<< HEAD

	// We don't want to allow disabled analyzers to be passed by users,
	// but it differs depending on scanning modes.
	DisabledAnalyzers []analyzer.Type

	// deprecated
	onlyUpdate string
	// deprecated
	refresh bool
	// deprecated
	autoRefresh bool
=======
>>>>>>> e0ca5eff
}

// NewOption is the factory method to return options
func NewOption(c *cli.Context) (Option, error) {
	gc, err := option.NewGlobalOption(c)
	if err != nil {
		return Option{}, xerrors.Errorf("failed to initialize global options: %w", err)
	}

	return Option{
		GlobalOption:   gc,
		ArtifactOption: option.NewArtifactOption(c),
		DBOption:       option.NewDBOption(c),
		ImageOption:    option.NewImageOption(c),
		ReportOption:   option.NewReportOption(c),
		CacheOption:    option.NewCacheOption(c),
		ConfigOption:   option.NewConfigOption(c),
	}, nil
}

// Init initializes the artifact options
func (c *Option) Init() error {
	if err := c.initPreScanOptions(); err != nil {
		return err
	}

	// --clear-cache, --download-db-only and --reset don't conduct the scan
	if c.skipScan() {
		return nil
	}

	if err := c.ArtifactOption.Init(c.Context, c.Logger); err != nil {
		return err
	}

	return nil
}

func (c *Option) initPreScanOptions() error {
	if err := c.ReportOption.Init(c.Logger); err != nil {
		return err
	}
	if err := c.DBOption.Init(); err != nil {
		return err
	}
	if err := c.CacheOption.Init(); err != nil {
		return err
	}
	return nil
}

func (c *Option) skipScan() bool {
	if c.ClearCache || c.DownloadDBOnly || c.Reset {
		return true
	}
	return false
}<|MERGE_RESOLUTION|>--- conflicted
+++ resolved
@@ -17,20 +17,10 @@
 	option.ReportOption
 	option.CacheOption
 	option.ConfigOption
-<<<<<<< HEAD
 
 	// We don't want to allow disabled analyzers to be passed by users,
 	// but it differs depending on scanning modes.
 	DisabledAnalyzers []analyzer.Type
-
-	// deprecated
-	onlyUpdate string
-	// deprecated
-	refresh bool
-	// deprecated
-	autoRefresh bool
-=======
->>>>>>> e0ca5eff
 }
 
 // NewOption is the factory method to return options
