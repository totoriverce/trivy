--- conflicted
+++ resolved
@@ -912,6 +912,7 @@
 
 // NewSbomCommand is the factory method to add sbom command
 func NewSbomCommand() *cli.Command {
+	SbomSecurityChecksFlag := withValue(securityChecksFlag, types.SecurityCheckVulnerability)
 	return &cli.Command{
 		Name:      "sbom",
 		ArgsUsage: "SBOM",
@@ -928,7 +929,6 @@
 			&templateFlag,
 			&formatFlag,
 			&inputFlag,
-			&severityFlag,
 			&outputFlag,
 			&exitCodeFlag,
 			&skipDBUpdateFlag,
@@ -939,10 +939,7 @@
 			&ignoreUnfixedFlag,
 			&ignoreFileFlag,
 			&timeoutFlag,
-<<<<<<< HEAD
-			&skipDBUpdateFlag,
 			&severityFlag,
-=======
 			&ignorePolicy,
 			&listAllPackages,
 			&cacheBackendFlag,
@@ -950,34 +947,25 @@
 			&redisBackendCACert,
 			&redisBackendCert,
 			&redisBackendKey,
->>>>>>> 4a197efc
 			&offlineScan,
 			&insecureFlag,
 			&dbRepositoryFlag,
+			&SbomSecurityChecksFlag,
 
 			stringSliceFlag(skipFiles),
 			stringSliceFlag(skipDirs),
 
-<<<<<<< HEAD
 			// for client/server
 			&remoteServer,
 			&token,
 			&tokenHeader,
 			&customHeaders,
 
-			// dedicated options
-			&cli.StringFlag{
-				Name:    "artifact-type",
-				Aliases: []string{"type"},
-				Value:   "image",
-				Usage:   "input artifact type (image, fs, repo, archive, cyclonedx)",
-=======
 			// deprecated options
 			&cli.StringFlag{
 				Name:    "artifact-type",
 				Aliases: []string{"type"},
 				Usage:   "input artifact type (image, fs, repo, archive)",
->>>>>>> 4a197efc
 				EnvVars: []string{"TRIVY_ARTIFACT_TYPE"},
 				Hidden:  true,
 			},
