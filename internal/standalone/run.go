package standalone

import (
	l "log"
	"os"

	"github.com/aquasecurity/trivy-db/pkg/db"
	"github.com/aquasecurity/trivy/internal/operation"
	"github.com/aquasecurity/trivy/internal/standalone/config"
	"github.com/aquasecurity/trivy/pkg/log"
	"github.com/aquasecurity/trivy/pkg/report"
	"github.com/aquasecurity/trivy/pkg/types"
	"github.com/aquasecurity/trivy/pkg/utils"
	"github.com/urfave/cli"
	"golang.org/x/xerrors"
)

func Run(cliCtx *cli.Context) error {
	c, err := config.New(cliCtx)
	if err != nil {
		return err
	}
	return run(c)
}

func run(c config.Config) (err error) {
	if err = log.InitLogger(c.Debug, c.Quiet); err != nil {
		l.Fatal(err)
	}

	// initialize config
	if err = c.Init(); err != nil {
		return xerrors.Errorf("failed to initialize options: %w", err)
	}

	// configure cache dir
	utils.SetCacheDir(c.CacheDir)
	log.Logger.Debugf("cache dir:  %s", utils.CacheDir())
	cache := cache.Initialize(utils.CacheDir())

	if c.Reset {
<<<<<<< HEAD
		return reset(cache)
	}

	if c.ClearCache {
		return clearCache(cache)
=======
		return operation.Reset()
	}

	if c.ClearCache {
		return operation.ClearCache()
>>>>>>> 74717b88
	}

	if err = db.Init(c.CacheDir); err != nil {
		return xerrors.Errorf("error in vulnerability DB initialize: %w", err)
	}

	// download the database file
	if err = operation.DownloadDB(c.AppVersion, c.CacheDir, c.Light, c.SkipUpdate); err != nil {
		return err
	}

	if c.DownloadDBOnly {
		return nil
	}

	scanOptions := types.ScanOptions{
		VulnType: c.VulnType,
		Timeout:  c.Timeout,
	}
	log.Logger.Debugf("Vulnerability type:  %s", scanOptions.VulnType)

	scanner := initializeScanner()
	results, err := scanner.ScanImage(c.ImageName, c.Input, scanOptions)
	if err != nil {
		return xerrors.Errorf("error in image scan: %w", err)
	}

	vulnClient := initializeVulnerabilityClient()
	for i := range results {
		vulnClient.FillInfo(results[i].Vulnerabilities, c.Light)
		results[i].Vulnerabilities = vulnClient.Filter(results[i].Vulnerabilities,
			c.Severities, c.IgnoreUnfixed, c.IgnoreFile)
	}

	if err = report.WriteResults(c.Format, c.Output, results, c.Template, c.Light); err != nil {
		return xerrors.Errorf("unable to write results: %w", err)
	}

	if c.ExitCode != 0 {
		for _, result := range results {
			if len(result.Vulnerabilities) > 0 {
				os.Exit(c.ExitCode)
			}
		}
	}
	return nil
<<<<<<< HEAD
}

func reset(c cache.Cache) (err error) {
	log.Logger.Info("Resetting...")
	if err = c.Clear(); err != nil {
		return xerrors.New("failed to remove image layer cache")
	}
	if err = os.RemoveAll(utils.CacheDir()); err != nil {
		return xerrors.New("failed to remove cache")
	}
	return nil
}

func clearCache(c cache.Cache) error {
	log.Logger.Info("Removing image caches...")
	if err := c.Clear(); err != nil {
		return xerrors.New("failed to remove image layer cache")
	}
	return nil
}

func downloadDB(appVersion, cacheDir string, light, skipUpdate bool) error {
	client := dbFile.NewClient()
	ctx := context.Background()
	if err := client.Download(ctx, appVersion, cacheDir, light, skipUpdate); err != nil {
		return xerrors.Errorf("failed to download vulnerability DB: %w", err)
	}
	// for debug
	if err := showDBInfo(); err != nil {
		return xerrors.Errorf("failed to show database info")
	}
	return nil
}

func showDBInfo() error {
	metadata, err := db.Config{}.GetMetadata()
	if err != nil {
		return xerrors.Errorf("something wrong with DB: %w", err)
	}
	log.Logger.Debugf("DB Schema: %d, Type: %d, UpdatedAt: %s, NextUpdate: %s",
		metadata.Version, metadata.Type, metadata.UpdatedAt, metadata.NextUpdate)
	return nil
=======
>>>>>>> 74717b88
}<|MERGE_RESOLUTION|>--- conflicted
+++ resolved
@@ -36,22 +36,13 @@
 	// configure cache dir
 	utils.SetCacheDir(c.CacheDir)
 	log.Logger.Debugf("cache dir:  %s", utils.CacheDir())
-	cache := cache.Initialize(utils.CacheDir())
 
 	if c.Reset {
-<<<<<<< HEAD
-		return reset(cache)
-	}
-
-	if c.ClearCache {
-		return clearCache(cache)
-=======
 		return operation.Reset()
 	}
 
 	if c.ClearCache {
 		return operation.ClearCache()
->>>>>>> 74717b88
 	}
 
 	if err = db.Init(c.CacheDir); err != nil {
@@ -98,49 +89,4 @@
 		}
 	}
 	return nil
-<<<<<<< HEAD
-}
-
-func reset(c cache.Cache) (err error) {
-	log.Logger.Info("Resetting...")
-	if err = c.Clear(); err != nil {
-		return xerrors.New("failed to remove image layer cache")
-	}
-	if err = os.RemoveAll(utils.CacheDir()); err != nil {
-		return xerrors.New("failed to remove cache")
-	}
-	return nil
-}
-
-func clearCache(c cache.Cache) error {
-	log.Logger.Info("Removing image caches...")
-	if err := c.Clear(); err != nil {
-		return xerrors.New("failed to remove image layer cache")
-	}
-	return nil
-}
-
-func downloadDB(appVersion, cacheDir string, light, skipUpdate bool) error {
-	client := dbFile.NewClient()
-	ctx := context.Background()
-	if err := client.Download(ctx, appVersion, cacheDir, light, skipUpdate); err != nil {
-		return xerrors.Errorf("failed to download vulnerability DB: %w", err)
-	}
-	// for debug
-	if err := showDBInfo(); err != nil {
-		return xerrors.Errorf("failed to show database info")
-	}
-	return nil
-}
-
-func showDBInfo() error {
-	metadata, err := db.Config{}.GetMetadata()
-	if err != nil {
-		return xerrors.Errorf("something wrong with DB: %w", err)
-	}
-	log.Logger.Debugf("DB Schema: %d, Type: %d, UpdatedAt: %s, NextUpdate: %s",
-		metadata.Version, metadata.Type, metadata.UpdatedAt, metadata.NextUpdate)
-	return nil
-=======
->>>>>>> 74717b88
 }